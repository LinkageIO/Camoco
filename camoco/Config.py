--- conflicted
+++ resolved
@@ -16,12 +16,9 @@
 [options]
 basedir = ~/.camoco/
 testdir = ~/.camoco/
-<<<<<<< HEAD
-=======
 
 [logging]
 log_level = verbose
->>>>>>> 1b9433af
 
 [test]
 refgen   = Zm5bFGS

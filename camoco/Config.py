--- conflicted
+++ resolved
@@ -16,12 +16,9 @@
 [options]
 basedir = ~/.camoco/
 testdir = ~/.camoco/
-<<<<<<< HEAD
-=======
 
 [logging]
 log_level = verbose
->>>>>>> ca48f385
 
 [test]
 refgen   = Zm5bFGS

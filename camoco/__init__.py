"""

Camoco Library - CoAnalysis of Molecular Components

CacheMoneyCorn

"""

__license__ = """
    Creative Commons Non-Commercial 4.0 Generic
    http://creativecommons.org/licenses/by-nc/4.0/
"""

__version__ = '0.3.0'

import sys
import os
import numpy

import pyximport
pyximport.install(setup_args={
    "include_dirs":numpy.get_include() 
})

import matplotlib
matplotlib.use('Agg')
from .Config import cf
from .Camoco import Camoco
from .Expr import Expr
from .COB import COB
from .RefGen import RefGen
from .RefGenDist import *
from .PCCUP import *
from .Ontology import Ontology,Term
from .GWAS import GWAS
from .HapMap import HapMap
from .Locus import Locus
from .Tools import available_datasets,del_dataset
from .Tools import mv_dataset,redescribe_dataset
from .GEO import Family
from .GOnt import GOnt
<<<<<<< HEAD
from .Annotation import GWASData
=======
from .Annotation import RefGenFunc
from .Annotation import GWASData

# Create yourself
Camoco.create('Camoco','Mother Database')
>>>>>>> 47d0be48
<|MERGE_RESOLUTION|>--- conflicted
+++ resolved
@@ -39,12 +39,7 @@
 from .Tools import mv_dataset,redescribe_dataset
 from .GEO import Family
 from .GOnt import GOnt
-<<<<<<< HEAD
-from .Annotation import GWASData
-=======
-from .Annotation import RefGenFunc
 from .Annotation import GWASData
 
 # Create yourself
-Camoco.create('Camoco','Mother Database')
->>>>>>> 47d0be48
+Camoco.create('Camoco','Mother Database')
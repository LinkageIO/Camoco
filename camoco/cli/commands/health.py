import pandas as pd
import camoco as co
import numpy as np
import powerlaw

from os import path

from camoco.Tools import log as coblog

import matplotlib
matplotlib.style.use('ggplot')
import matplotlib.pylab as plt

def cob_health(args):
    log = coblog()
    log('\n'
        '-----------------------\n'
        '   Network Health      \n'
        '-----------------------\n'
    )
    cob = co.COB(args.cob)
    if args.out is None:
        args.out = '{}_Health'.format(cob.name)

    log('Plotting Scores ----------------------------------------------------') 
    if not path.exists('{}_CoexPCC_raw.png'.format(args.out)):
        cob.plot_scores(
            '{}_CoexPCC_raw.png'.format(args.out),
            pcc=True
        )
    else:
        log('Skipped Raw.')

    if not path.exists('{}_CoexScore_zscore.png'.format(args.out)):
        cob.plot_scores(
            '{}_CoexScore_zscore.png'.format(args.out),
            pcc=False
        )
    else:
        log('Skipped Norm.')

    log('Plotting Expression ------------------------------------------------')
    if not path.exists('{}_Expr_raw.png'.format(args.out)):
        cob.plot(
            '{}_Expr_raw.png'.format(args.out),
            raw=True,
            cluster_method=None
        )
    else:
        log('Skipped raw.')

    if not path.exists('{}_Expr_norm.png'.format(args.out)):
        cob.plot(
            '{}_Expr_norm.png'.format(args.out),
            raw=False
        )
    else:
        log('Skipped norm.')

    log('Printing Summary ---------------------------------------------------')
    if not path.exists('{}.summary.txt'.format(args.out)):
        with open('{}.summary.txt'.format(args.out),'w') as OUT:
            # Print out the network summary
            cob.summary(file=OUT)
    else:
        log('Skipped summary.')

    log('Printing QC Statistics ---------------------------------------------')
    if args.refgen is not None:
        if not path.exists('{}_qc_gene.txt'.format(args.out)):
            # Print out the breakdown of QC Values
            refgen = co.RefGen(args.refgen)
            gene_qc = cob.hdf5['qc_gene']
            gene_qc = gene_qc[gene_qc.pass_membership]
            gene_qc['chrom'] = ['chr'+str(refgen[x].chrom) for x in gene_qc.index]
            gene_qc = gene_qc.groupby('chrom').agg(sum,axis=0)
            # Add totals at the bottom
            totals = gene_qc.ix[:,slice(1,None)].apply(sum)
            totals.name = 'TOTAL'
            gene_qc = gene_qc.append(totals)
            gene_qc.to_csv('{}_qc_gene.txt'.format(args.out),sep='\t')
        else:
            log('Skipped QC summary.')

    #if not path.exists('{}_CisTrans.png'.format(args.out)):
        # Get trans edges

    log('Plotting Degree Distribution ---------------------------------------')
    if not path.exists('{}_DegreeDist.png'.format(args.out)):
        degree = cob.degree['Degree'].values
        fit = powerlaw.Fit(degree,discrete=True,xmin=1)
        # get an axis
        ax = plt.subplot()
        # Calculate log ratios
        t2p = fit.distribution_compare('truncated_power_law', 'power_law')
        t2e = fit.distribution_compare('truncated_power_law', 'exponential')
        p2e = fit.distribution_compare('power_law','exponential')
        # Plot!
        emp = fit.plot_ccdf(ax=ax,color='r',linewidth=3, label='Empirical Data')
        pwr = fit.power_law.plot_ccdf(ax=ax, color='b', linestyle='--', label='Power law')
        tpw = fit.truncated_power_law.plot_ccdf(ax=ax, color='k', linestyle='--', label='Truncated Power')
        exp = fit.exponential.plot_ccdf(ax=ax, color='g', linestyle='--', label='Exponential')
        ####
        ax.set_ylabel("p(Degree≥x)")
        ax.set_xlabel("Degree Frequency")
        ax.legend(
            loc='best'
        )
        plt.title('{} Degree Distribution'.format(cob.name))
        # Save Fig
        plt.savefig('{}_DegreeDist.png'.format(args.out))
    else:
        log('Skipping Degree Dist.')

    log('Plotting GO --------------------------------------------------------')
    if args.go is not None:
        if not path.exists('{}_GO.csv'.format(args.out)):
            go = co.GOnt(args.go)
            term_ids = []
            density_emp = []
            density_pvals  = []
            locality_emp = []
            locality_pvals = []
            term_sizes = []
            terms_tested = 0
            for term in go.iter_terms():
                term.loci = list(filter(lambda x: x in cob, term.loci))
                if len(term) < args.min_term_size or len(term) > args.max_term_size:
                    continue
                term_ids.append(term.id)
                term_sizes.append(len(term))
                # ------ Density 
                density = cob.density(term.loci)
                density_emp.append(density)
                # Calculate PVals
                density_bs = np.array([
                    cob.density(cob.refgen.random_genes(n=len(term.loci))) \
                    for x in range(args.num_bootstraps)
                ])
                if density > 0:
                    pval = sum(density_bs >= density)/args.num_bootstraps
                else:
                    pval = sum(density_bs <= density)/args.num_bootstraps
                density_pvals.append(pval)

                # ------- Locality
                locality = cob.locality(
                    term.loci,include_regression=True
                ).resid.mean()
                locality_emp.append(locality)
                # Calculate PVals
                locality_bs = np.array([
                    cob.locality(
                        cob.refgen.random_genes(n=len(term.loci)),
                        include_regression=True
                    ).resid.mean() \
                    for x in range(args.num_bootstraps)
                ])
                if locality > 0:
                    pval = sum(locality_bs >= locality)/args.num_bootstraps
                else:
                    pval = sum(locality_bs <= locality)/args.num_bootstraps
                locality_pvals.append(pval)
                # -------------
                terms_tested += 1
                if terms_tested % 100 == 0 and terms_tested > 0:
                    log('Processed {} terms'.format(terms_tested)) 
            go_enrichment = pd.DataFrame({
                'id' : term_ids,
                'size' : term_sizes,
                'density' : density_emp,
                'density_pval' : density_pvals,
                'locality' : locality_emp,
                'locality_pval' : locality_pvals
            })
            go_enrichment\
                .sort_values(by='density_pval',ascending=True)\
                .to_csv('{}_GO.csv'.format(args.out),index=False)
            if terms_tested == 0:
                log.warn('No GO terms met your min/max gene criteria!')
        else:
            go_enrichment = pd.read_table('{}_GO.csv'.format(args.out),sep=',')

        if not path.exists('{}_GO.png'.format(args.out)):
            # Convert pvals to log10
            go_enrichment['density_pval'] = -1*np.log10(go_enrichment['density_pval'])
            go_enrichment['locality_pval'] = -1*np.log10(go_enrichment['locality_pval'])
            plt.clf()
<<<<<<< HEAD
            plt.scatter(go_enrichment['density'],-1*np.log10(go_enrichment['pval']))
            plt.xlabel('Empirical Z Score')
            plt.ylabel('Bootstraped -log10(p-value)')
            fold = sum(np.array(pvals)<=0.05)/(0.05 * (go_enrichment.id.unique())
            plt.title('{} x {}'.format(cob.name,go.name))
            plt.axhline(y=-1*np.log10(0.05),color='red')
            plt.text(
                1, 0.1,
=======
            figure,axes = plt.subplots(3,2,figsize=(12,12))
            # -----------
            # Density
            # ----------
            axes[0,0].scatter(
                go_enrichment['density'],
                go_enrichment['density_pval'],
                alpha=0.05
            )
            axes[0,0].set_xlabel('Empirical Density (Z-Score)')
            axes[0,0].set_ylabel('Bootstraped -log10(p-value)')
            fold = sum(np.array(go_enrichment['density_pval'])>1.3)/(0.05 * len(go_enrichment))
            axes[0,0].axhline(y=-1*np.log10(0.05),color='red')
            axes[0,0].text(
                0, -0.2,
>>>>>>> caa28175
                '{:.3g} Fold Enrichement'.format(fold),
            )
            axes[1,0].scatter(
                go_enrichment['size'],
                go_enrichment['density_pval'],
                alpha=0.05
            )
            axes[1,0].set_ylabel('Bootstrapped -log10(p-value)')
            axes[1,0].set_xlabel('Term Size')
            axes[1,0].axhline(y=-1*np.log10(0.05),color='red')
            axes[2,0].scatter(
                go_enrichment['size'],
                go_enrichment['density'],
                alpha=0.05
            )
            axes[2,0].scatter(
                go_enrichment.query('density_pval>1.3')['size'],
                go_enrichment.query('density_pval>1.3')['density'],
                alpha=0.05,
                color='r'
            )
            axes[2,0].set_ylabel('Density')
            axes[2,0].set_xlabel('Term Size')
            # ------------
            # Do Locality
            # ------------
            axes[0,1].scatter(
                go_enrichment['locality'],
                go_enrichment['locality_pval'],
                alpha=0.05
            )
            axes[0,1].set_xlabel('Empirical Locality (Residual)')
            axes[0,1].set_ylabel('Bootstraped -log10(p-value)')
            fold = sum(np.array(go_enrichment['locality_pval'])>1.3)/(0.05 * len(go_enrichment))
            axes[0,1].axhline(y=-1*np.log10(0.05),color='red')
            axes[0,1].text(
                0, -0.2,
                '{:.3g} Fold Enrichement'.format(fold),
            )
            axes[1,1].scatter(
                go_enrichment['size'],
                go_enrichment['locality_pval'],
                alpha=0.05
            )
            axes[1,1].set_xlabel('Term Size')
            axes[1,1].set_ylabel('Bootstrapped -log10(p-value)')
            axes[1,1].axhline(y=-1*np.log10(0.05),color='red')
            axes[2,1].scatter(
                go_enrichment['size'],
                go_enrichment['locality'],
                alpha=0.05
            )
            axes[2,1].scatter(
                go_enrichment.query('locality_pval>1.3')['size'],
                go_enrichment.query('locality_pval>1.3')['locality'],
                alpha=0.05,
                color='r'
            )
            axes[2,1].set_ylabel('Density')
            axes[2,1].set_xlabel('Term Size')
            # Save Figure
            plt.tight_layout()
            plt.savefig('{}_GO.png'.format(args.out))
        else:
            log('Skipping GO Volcano.')
            <|MERGE_RESOLUTION|>--- conflicted
+++ resolved
@@ -186,16 +186,6 @@
             go_enrichment['density_pval'] = -1*np.log10(go_enrichment['density_pval'])
             go_enrichment['locality_pval'] = -1*np.log10(go_enrichment['locality_pval'])
             plt.clf()
-<<<<<<< HEAD
-            plt.scatter(go_enrichment['density'],-1*np.log10(go_enrichment['pval']))
-            plt.xlabel('Empirical Z Score')
-            plt.ylabel('Bootstraped -log10(p-value)')
-            fold = sum(np.array(pvals)<=0.05)/(0.05 * (go_enrichment.id.unique())
-            plt.title('{} x {}'.format(cob.name,go.name))
-            plt.axhline(y=-1*np.log10(0.05),color='red')
-            plt.text(
-                1, 0.1,
-=======
             figure,axes = plt.subplots(3,2,figsize=(12,12))
             # -----------
             # Density
@@ -211,7 +201,6 @@
             axes[0,0].axhline(y=-1*np.log10(0.05),color='red')
             axes[0,0].text(
                 0, -0.2,
->>>>>>> caa28175
                 '{:.3g} Fold Enrichement'.format(fold),
             )
             axes[1,0].scatter(

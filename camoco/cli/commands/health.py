--- conflicted
+++ resolved
@@ -34,15 +34,10 @@
             '{}_CoexScore_zscore.png'.format(args.out),
             pcc=False
         )
-<<<<<<< HEAD
-
-    cob.log('Plotting Expression') #------------------------------------------
-=======
     else:
         log('Skipped Norm.')
 
     log('Plotting Expression ------------------------------------------------')
->>>>>>> a05c804a
     if not path.exists('{}_Expr_raw.png'.format(args.out)):
         cob.plot(
             '{}_Expr_raw.png'.format(args.out),
@@ -68,7 +63,7 @@
     else:
         log('Skipped summary.')
 
-<<<<<<< HEAD
+    log('Printing QC Statistics ---------------------------------------------')
     if args.refgen is not None:
         if not path.exists('{}_qc_gene.txt'.format(args.out)):
             # Print out the breakdown of QC Values
@@ -82,24 +77,8 @@
             totals.name = 'TOTAL'
             gene_qc = gene_qc.append(totals)
             gene_qc.to_csv('{}_qc_gene.txt'.format(args.out),sep='\t')
-=======
-    log('Printing QC Statistics ---------------------------------------------')
-    if args.refgen is not None:
-        if not path.exists('{}_qc_gene.txt'.format(args.out)):
-                # Print out the breakdown of QC Values
-                refgen = co.RefGen(args.refgen)
-                gene_qc = cob.hdf5['qc_gene']
-                gene_qc = gene_qc[gene_qc.pass_membership]
-                gene_qc['chrom'] = ['chr'+str(refgen[x].chrom) for x in gene_qc.index]
-                gene_qc = gene_qc.groupby('chrom').agg(sum,axis=0)
-                # Add totals at the bottom
-                totals = gene_qc.ix[:,slice(1,None)].apply(sum)
-                totals.name = 'TOTAL'
-                gene_qc = gene_qc.append(totals)
-                gene_qc.to_csv('{}_qc_gene.txt'.format(args.out),sep='\t')
         else:
             log('Skipped QC summary.')
->>>>>>> a05c804a
 
     #if not path.exists('{}_CisTrans.png'.format(args.out)):
         # Get trans edges
@@ -131,13 +110,8 @@
     else:
         log('Skipping Degree Dist.')
 
-<<<<<<< HEAD
-    cob.log('Plotting GO') #------------------------------------------
-    if args.go is not None: #-------------------------------------------------
-=======
     log('Plotting GO --------------------------------------------------------')
     if args.go is not None:
->>>>>>> a05c804a
         if not path.exists('{}_GO.csv'.format(args.out)):
             go = co.GOnt(args.go)
             term_ids = []

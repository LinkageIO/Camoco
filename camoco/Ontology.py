--- conflicted
+++ resolved
@@ -275,11 +275,7 @@
 
 
     @classmethod
-<<<<<<< HEAD
     def from_obo(cls,obo_file,gene_map_file,name,description,refgen,go_col=1):
-=======
-    def from_obo(cls, obo_file, gene_map_file, name, description, refgen):
->>>>>>> e4f8f829
         ''' Convenience function for importing GO obo files '''
         self = cls.create(name, description, refgen)
 

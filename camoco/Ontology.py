--- conflicted
+++ resolved
@@ -492,21 +492,12 @@
             else:
                 return enrich
         # return a new copy of each 
-<<<<<<< HEAD
-        terms = [copy.copy(term) for term in self.terms_containing(
-            locus_list,
-            min_term_size=min_term_size,
-            max_term_size=max_term_size
-        )]
-        
-=======
         terms = self.terms_containing(
             locus_list,
             min_term_size=min_term_size,
             max_term_size=max_term_size
         )
         terms = [x.copy() for x in terms]
->>>>>>> 523fc5c5
         # Calculate the size of the Universe
         if num_universe is None:
             num_universe = self.num_distinct_loci() 

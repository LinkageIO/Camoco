--- conflicted
+++ resolved
@@ -58,17 +58,11 @@
         Parameters
         ----------
         term : Term object
-<<<<<<< HEAD
-            The term object you wish to remove.
-        cursor : apsw cursor object
-            A initialized cursor object, for batch operation.
-=======
             The term object you wish to add.
         cursor : apsw cursor object
             A initialized cursor object, for batch operation. This will
             allow for adding many terms in one transaction as long as the 
             passed in cursor has executed the "BEGIN TRANSACTION" command.
->>>>>>> 2c942114
         overwrite : bool
             Indication to delete any existing entry before writing'''
         if overwrite:
@@ -85,13 +79,8 @@
             VALUES (?, ?)''', (term.id, term.desc))
 
         # Add the term loci
-<<<<<<< HEAD
-        if term.locus_list:
-            for locus in term.locus_list:
-=======
         if term.loci:
             for locus in term.loci:
->>>>>>> 2c942114
                 cur.execute('''
                     INSERT OR ABORT INTO term_loci (term, id)
                     VALUES (?, ?)
@@ -101,11 +90,7 @@
             cur.execute('END TRANSACTION')
 
     def del_term(self, term, cursor=None):
-<<<<<<< HEAD
-        ''' This will add a single term to the ontology
-=======
         ''' This will delete a single term to the ontology
->>>>>>> 2c942114
 
         Parameters
         ----------
@@ -133,8 +118,6 @@
             cur.execute('END TRANSACTION')
 
     def add_terms(self, terms, overwrite=True):
-<<<<<<< HEAD
-=======
         '''
             A Convenience function to add terms from an iterable.
 
@@ -142,7 +125,6 @@
             ----------
             terms : iterable of camoco.Term objects
         '''
->>>>>>> 2c942114
         if overwrite:
             self.del_terms(terms)
 
@@ -153,8 +135,6 @@
         cur.execute('END TRANSACTION')
 
     def del_terms(self, terms):
-<<<<<<< HEAD
-=======
         '''
             A Convenience function to delete many term object
 
@@ -162,7 +142,6 @@
             ----------
             terms : iterable of camoco.Term objects.
         '''
->>>>>>> 2c942114
         cur = self.db.cursor()
         cur.execute('BEGIN TRANSACTION')
         for term in terms:
@@ -197,82 +176,6 @@
         cursor = self.db.cursor()
         cursor.execute('CREATE INDEX IF NOT EXISTS termIND ON terms (id)')
         cursor.execute('CREATE INDEX IF NOT EXISTS lociIND ON term_loci (term,id)')
-<<<<<<< HEAD
-
-    def _drop_indices(self):
-        cursor = self.db.cursor()
-        cursor.execute('DROP INDEX IF EXISTS termIND; DROP INDEX IF EXISTS lociIND;')
-
-    def enrichment(self, gene_list, pval_cutoff=0.05, gene_filter=None, label=None, max_term_size=300):
-        raise NotImplementedError('This is broken')
-        # extract possible terms for genes
-        if label:
-            self.log("Caculating Enrichemnt for {}", label)
-        cur = self.db.cursor()
-        terms = [ x[0] for x in cur.execute(
-            '''SELECT DISTINCT(term) FROM gene_terms
-            WHERE gene IN ('{}');'''.format(
-                "','".join([x.id for x in gene_list])
-            )
-        )]
-        # compute hypergeometric for each term
-        enrichment = []
-        for id in terms:
-            # Generate a list of records (tuples) and append to enrichment
-            # list, which will eventually be a DataFrame.
-            try:
-                (id, name, type, desc) = cur.execute(
-                    "SELECT * FROM terms WHERE id = ?", (id, )
-                ).fetchone()
-            except TypeError as e:
-                self.log("No information for ontology term {}", id)
-            genes_in_term = [x[0] for x in cur.execute(
-                '''SELECT gene FROM gene_terms WHERE term = ?''', (id, ))
-            ]
-            if len(genes_in_term) > max_term_size:
-                self.log(
-                    "Skipping {} due to size ({})",
-                    name, len(genes_in_term)
-                )
-                continue
-            if gene_filter:
-                genes_in_term = [
-                    gene for gene in genes_in_term if gene in gene_filter
-                ]
-            num_genes_in_term = len(genes_in_term)
-            overlap = set(genes_in_term).intersection(
-                set([x.id for x in gene_list])
-            )
-            num_genes_total, = cur.execute(
-                'SELECT COUNT(DISTINCT(gene)) FROM gene_terms;'
-            ).fetchone()
-            pval = hypergeom.sf(
-                len(overlap)-1, num_genes_total,
-                num_genes_in_term, len(gene_list)
-            )
-            term_genes = ", ".join(overlap)
-            enrichment.append(
-                (id, name, pval, num_genes_in_term, len(overlap),
-                 len(gene_list), num_genes_total, type, term_genes, desc)
-            )
-        try:
-            enrichment = DataFrame(enrichment,
-                columns = [
-                    'TermID', 'Name', 'pval', 'LenTerm', 'LenOverlap',
-                    'LenList', 'LenTotal', 'Type', 'TermGenes', 'Desc'
-                ]
-            ).sort('pval', ascending=True)
-            enrichment.index = enrichment.TermID
-        except ValueError as e:
-            self.log(
-                "No enrichment for {}",
-                ",".join([x.id for x in gene_list])
-            )
-            return DataFrame()
-        if label:
-            enrichment['Label'] = label
-        return enrichment[enrichment.pval <= pval_cutoff]
-=======
 
     def _drop_indices(self):
         cursor = self.db.cursor()
@@ -280,5 +183,4 @@
 
     def enrichment(self, gene_list, pval_cutoff=0.05, gene_filter=None,
         label=None, max_term_size=300):
-        raise NotImplementedError('This is broken')
->>>>>>> 2c942114
+        raise NotImplementedError('This is broken')
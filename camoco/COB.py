--- conflicted
+++ resolved
@@ -214,7 +214,7 @@
             return edges
 
 
-    def density(self,gene_list,return_mean=True,min_distance=None):
+    def density(self, gene_list, min_distance=None):
         '''
             Calculates the denisty of the non-thresholded network edges 
             amongst genes within gene_list. Includes parameters to perform
@@ -226,8 +226,9 @@
             ----------
             gene_list : iter of Loci
                 List of genes from which to calculate density.
-            return_mean : bool (default: True)
-                Returns the variance stabilized mean of edge density.
+            min_distance : int (default: None)
+                Ignore edges between genes less than min_distance
+                in density calculation.
 
             Returns
             -------
@@ -241,22 +242,12 @@
             return np.nan
         if len(edges) == 1:
             return edges.score[0]
-<<<<<<< HEAD
-        return np.nanmean(edges.score)/(1/np.sqrt(len(edges)))
+
         # old code worth a look ;)
         #return ((np.nanmean(edges.score)/((np.nanstd(edges.score))/np.sqrt(len(edges)))),
         #       (np.nanmean(edges.score)/(1/np.sqrt(len(edges)))),
         #       (np.nanmedian(edges.score)/((np.nanstd(edges.score))/np.sqrt(len(edges)))))
-=======
-        if return_mean:
-            return np.nanmean(edges.score)/(1/np.sqrt(len(edges)))
-            # old code worth a look
-            #return ((np.nanmean(edges.score)/((np.nanstd(edges.score))/np.sqrt(len(edges)))),
-            #       (np.nanmean(edges.score)/(1/np.sqrt(len(edges)))),
-            #       (np.nanmedian(edges.score)/((np.nanstd(edges.score))/np.sqrt(len(edges)))))
-        else:
-            return edges
->>>>>>> 1b9433af
+        return np.nanmean(edges.score)/(1/np.sqrt(len(edges)))
 
     def to_dat(self,gene_list=None,filename=None,sig_only=False,min_distance=0):
         '''

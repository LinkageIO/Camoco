--- conflicted
+++ resolved
@@ -251,7 +251,6 @@
             if filter_missing_gene_ids:
                 # filter out the Nones
                 ids = np.array(list(filter(None, ids)))
-<<<<<<< HEAD
             if len(ids) == 0:
                 df = pd.DataFrame(columns=['score','significant','distance'])
             else:
@@ -260,23 +259,11 @@
                 ids.sort()
                 df = self.coex.iloc[ids]
                 del ids
-=======
-            
-            # Grab the coexpression indices for the genes
-            ids = PCCUP.coex_index(ids, self.num_genes())
-            ids.sort()
-            df = self.coex.iloc[ids]
-            del ids
-        
-        if sig_only:
-            df = df[df.significant]
->>>>>>> b7fa8f4a
         if min_distance is not None:
             df = df[df.distance >= min_distance]
         if names_as_index or names_as_cols or trans_locus_only:
             names = self._expr.index.values
             ids = df.index.values
-<<<<<<< HEAD
             if len(ids) > 0:
                 ids = PCCUP.coex_expr_index(ids, num_genes)
                 df.insert(0,'gene_a', names[ids[:,0]])
@@ -285,13 +272,6 @@
             else:
                 df.insert(0,'gene_a',[])
                 df.insert(0,'gene_b',[])
-=======
-            ids = PCCUP.coex_expr_index(ids, self.num_genes())
-            df.insert(0,'gene_a', names[ids[:,0]])
-            df.insert(1,'gene_b', names[ids[:,1]])
-            del ids; del names;
-        
->>>>>>> b7fa8f4a
         if names_as_index:
             df = df.set_index(['gene_a','gene_b'])
         if trans_locus_only:

--- conflicted
+++ resolved
@@ -212,28 +212,7 @@
             #       (np.nanmean(edges.score)/(1/np.sqrt(len(edges)))),
             #       (np.nanmedian(edges.score)/((np.nanstd(edges.score))/np.sqrt(len(edges)))))
         else:
-            return edges
-
-<<<<<<< HEAD
-    def plot_scores(self,filename=None,pcc=True,bins=50):
-        '''
-            Plot the histogram of PCCs.
-        '''
-        if filename is None:
-            filename = self.name+'.png'
-        plt.clf()
-        # grab the scores only and put in a np array to save space (pandas DF was HUGE)
-        scores = (self.coex.score.values + float(self._global('pcc_mean'))) * float(self._global('pcc_std'))
-        if pcc:
-            self.log('Transforming scores')
-            # Transform Z-scores to pcc scores (inverse fisher transform)
-            scores = tanh(scores)
-        plt.hist(scores,bins=bins)
-        plt.xlabel('PCC')
-        plt.ylabel('Freq')
-        plt.savefig(filename)
-=======
->>>>>>> dcc6835d
+            return edges 
 
     def to_dat(self,gene_list=None,filename=None,sig_only=False,min_distance=0):
         '''

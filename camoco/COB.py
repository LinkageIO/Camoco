#!/usr/bin/python3

import camoco.PCCUP as PCCUP

from .Camoco import Camoco
from .RefGen import RefGen
from .Locus import Locus,Gene
from .Expr import Expr
from .Tools import memoize

from math import isinf
from numpy import matrix, arcsinh, tanh
from collections import defaultdict, Counter
from itertools import chain
from subprocess import Popen, PIPE
from scipy.spatial.distance import squareform
from scipy.misc import comb
from scipy.stats import norm
from scipy.cluster.hierarchy import linkage, leaves_list, dendrogram
from statsmodels.sandbox.regression.predstd import wls_prediction_std

import matplotlib.pyplot as plt
import statsmodels.api as sm
import networkx as nx
import pandas as pd
import numpy as np
import itertools
from scipy.misc import comb 
from feather import FeatherError

from matplotlib import rcParams
rcParams.update({'figure.autolayout': True})

import statsmodels.api as sm
import sys
import json
import gc

from scipy.stats import pearsonr

class COB(Expr):
    def __init__(self, name):
        super().__init__(name=name)
        try:
            self.log('Loading coex table')
            self.coex = self._ft('coex')
        except FeatherError as e:
            self.log("{} is empty ({})", name, e)
        try:
            self.log('Loading Global Degree')
            self.degree = self._ft('degree')
        except FeatherError as e:
            self.log("{} is empty ({})", name, e)
        try:
            self.log('Loading Clusters')
            self.clusters = self.hdf5['clusters']
        except KeyError as e:
            self.log('Clusters not loaded for: {} ()', name, e)

    def __repr__(self):
        return '<COB: {}>'.format(self.name)

    def __str__(self):
        return self.__repr__()

    def summary(self,file=sys.stdout):
        print( '''
            COB Dataset: {}
                Desc: {}
                RawType: {}
                TransformationLog: {}
                Num Genes: {:,}({:.2g}%)
                Num Accessions: {}
                Num Edges: {:,}

            Raw
            ------------------
            Num Raw Genes: {:,}
            Num Raw Accessions: {}

            QC
            ------------------
            min expr level: {}
            max gene missing data: {}
            min single sample expr: {}
            max accession missing data: {}

            Clusters
            ------------------
            Num clusters (size > 3): {}


        '''.format(
            # Dataset
            self.name,
            self.description,
            self.rawtype,
            self._transformation_log(),
            self.num_genes(),
            (self.num_genes()/self.num_genes(raw=True))*100,
            self.num_accessions(),
            len(self.coex),
            # Raw
            len(self.expr(raw=True)),
            len(self.expr(raw=True).columns),
            # QC
            self._global('qc_min_expr'),
            self._global('qc_max_gene_missing_data'),
            self._global('qc_min_single_sample_expr'),
            self._global('qc_max_accession_missing_data'),
            # Clusters
            sum(self.clusters.groupby('cluster').apply(len) > 3)
        ), file=file)

    def qc_gene(self):
        qc_gene = self._ft('qc_gene')
        qc_gene['chrom'] = [self.refgen[x].chrom for x in qc_gene.index]
        return qc_gene.groupby('chrom').aggregate(sum, axis=0)

    @property
    @memoize
    def edge_FDR(self):
        # get the percent of significant edges
        num_sig = np.sum(self.coex['significant'])/len(self.coex)
        # calulate the number expected
        num_exp = 1-norm.cdf(int(self._global('significance_threshold')))
        # FDR is the percentage expected over the percentage found
        return num_exp/num_sig

    def set_sig_edge_zscore(self,zscore):
        self.coex.significant = self.coex.score >= zscore

    def neighbors(self, gene, sig_only=True):
        '''
            Returns a DataFrame containing the neighbors for gene.

            Parameters
            ----------
            gene : co.Locus
                The gene for which to extract neighbors

            Returns
            -------
            A DataFrame containing edges
        '''
        gene_id = self._expr_index[gene.id]
        neighbor_indices = PCCUP.coex_neighbors(gene_id, self.num_genes())
        edges = self.coex.iloc[neighbor_indices]
        if sig_only:
            return edges[edges.significant == 1]
        else:
            return edges

    def coexpression(self, gene_a, gene_b):
        '''
            Returns a coexpression z-score between two genes. This
            is the pearson correlation coefficient of the two genes'
            expression profiles across the accessions (experiments).
            This value is pulled from the

            Parameters
            ----------
            gene_a : camoco.Locus
                The first gene
            gene_b : camoco.Locus
                The second gene

            Returns
            -------
            Coexpression Z-Score

        '''
        if gene_a.id == gene_b.id:
            # We don't cache these results
            score = self._coex_concordance(gene_a,gene_b)
            significant = 0
            distance = 0
            return pd.Series(
                [score,significant,distance],
                name=(gene_a.id,gene_b.id),
                index = ['score','significant','distance']
            )
        # Grab the indices in the original expression matrix
        ids = np.array([self._expr_index[gene_a.id], self._expr_index[gene_b.id]])
        # We need the number of genes
        num_genes = self.num_genes()
        index = PCCUP.coex_index(ids, num_genes)[0]
        return self.coex.iloc[index]

    def subnetwork(self, gene_list=None, sig_only=True, min_distance=None,
        filter_missing_gene_ids=True, trans_locus_only=False):
        '''
            Extract a subnetwork of edges exclusively between genes
            within the gene_list. Also includes various options for
            what information to report, see Parameters.

            Parameters
            ---------
            gene_list : iter of Loci
                The genes from which to extract a subnetwork.
                If gene_list is None, the function will assume
                gene_list is all genes in COB object (self).
            sig_only : bool
                A flag to include only significant interactions.
            min_distance : bool (default: None)
                If not None, only include interactions that are
                between genes that are a `min_distance` away from
                one another.
            filter_missing_gene_ids : bool (default: True)
                Filter out gene ids that are not in the current
                COB object (self).
            trans_locus_only : bool (default: True)
                Filter out gene interactions that are not in Trans,
                this argument requires that locus attr object has
                the 'parent_locus' key:val set to distinguish between
                cis and trans elements.

            Returns
            -------
            A pandas.DataFrame containing the edges. Columns
            include score, significant (bool), and inter-genic distance.
        '''
        if gene_list is None:
            ids = self._expr.index.values
            df = self.coex
        else:
            ids = np.array(sorted([self._expr_index[x.id] for x in set(gene_list)]))
            if filter_missing_gene_ids:
                # filter out the Nones
                ids = np.array(list(filter(None, ids)))
            num_genes = self.num_genes()
            # Grab the coexpression indices for the genes
            indices = PCCUP.coex_index(ids, num_genes)
            df = self.coex.iloc[indices]
            # Add in the gene labels
        if min_distance is not None:
            df = df.loc[df.distance >= min_distance, :]
        if sig_only:
            df = df.loc[df.significant == 1, :]
        if trans_locus_only:
            try:
                parents = {x.id:x.attr['parent_locus'] for x in gene_list}
            except KeyError as e:
                raise KeyError(
                    "Each locus must have 'parent_locus'"
                    " attr set to calculate trans only"
                )
            df['trans'] = [
                parents[gene_a] != parents[gene_b] for gene_a,gene_b in \
                zip(df.index.get_level_values(0),df.index.get_level_values(1))
            ]
        ids = pd.DataFrame(
            list(itertools.combinations(ids,2)),
            columns=['gene_a','gene_b']  
        )
        return pd.concat([ids,df],axis=1).set_index(['gene_a','gene_b'])

    def cluster_coefficient(self, locus_list, flank_limit,
        trans_locus=True, bootstrap=False, by_gene=True, iter_name=None):
        '''
            Calculates the clustering coefficient for genes which span loci.

            Parameters
            ----------
            locus_list : iter of Loci
                an iterable of loci
            flank_limit : int
                The number of flanking genes passed to be pulled out
                for each locus (passed onto the refgen.candidate_genes method)
            return_mean : bool (default: True)
                If false, raw edges will be returned
            bootstrap : bool (default: False)
                If true, candidate genes will be bootstrapped from the COB
                reference genome
            by_gene : bool (default: False)
                Return a per-gene breakdown of density within the subnetwork.
            iter_name : str (default: None)
                Optional string which will be added as a column. Useful for
                keeping track of bootstraps in an aggregated data frame.

            Returns
            -------
            Clustering coefficient of interactions if return_mean is True
            otherwise a dataframe of trans edges

        '''
        raise NotImplementedError()


    def trans_locus_density(self, locus_list,flank_limit,
        return_mean=True, bootstrap=False, by_gene=False,
        iter_name=None):
        '''
            Calculates the density of edges which span loci. Must take in a locus
            list so we can exlude cis-locus interactions.

            Parameters
            ----------
            locus_list : iter of Loci
                an iterable of loci
            flank_limit : int
                The number of flanking genes passed to be pulled out
                for each locus (passed onto the refgen.candidate_genes method)
            return_mean : bool (default: True)
                If false, raw edges will be returned
            bootstrap : bool (default: False)
                If true, candidate genes will be bootstrapped from the COB
                reference genome
            by_gene : bool (default: False)
                Return a per-gene breakdown of density within the subnetwork.
            iter_name : str (default: None)
                Optional string which will be added as a column. Useful for
                keeping track of bootstraps in an aggregated data frame.

            Returns
            -------
            Z-score of interactions if return_mean is True
            otherwise a dataframe of trans edges

        '''
        # convert to list of loci to lists of genes
        if not bootstrap:
            genes_list = self.refgen.candidate_genes(
                locus_list, flank_limit=flank_limit, chain=True,
                include_parent_locus=True
            )
        else:
            genes_list = self.refgen.bootstrap_candidate_genes(
                locus_list, flank_limit=flank_limit, chain=True,
                include_parent_locus=True
            )
        self.log("Found {} candidate genes", len(genes_list))
        # Extract the edges for the full set of genes
        edges = self.subnetwork(
            genes_list,
            min_distance=0,
            sig_only=False,
            trans_locus_only=True
        )
        if by_gene == True:
            # Filter out trans edges
            gene_split = pd.DataFrame.from_records(
                chain(
                    *[((gene_a,score),(gene_b,score)) \
                     for gene_a,gene_b,score,*junk \
                     in edges[edges.trans==True].reset_index().values]
                ),columns=['gene','score']
            )
            gene_split = gene_split.groupby('gene').agg(np.mean)
            if iter_name is not None:
                gene_split['iter'] = iter_name
            return gene_split
        else:
            if return_mean:
                scores = edges.loc[edges['trans']==True, 'score']
                return np.nanmean(scores)/(1/np.sqrt(len(scores)))
            else:
                return edges.loc[edges['trans']==True,]

    def trans_locus_locality(self, locus_list, flank_limit,
        bootstrap=False, by_gene=False, iter_name=None,
        include_regression=False):
        '''
            Computes a table comparing local degree to global degree
            of genes COMPUTED from a set of loci.
            NOTE: interactions from genes originating from the same
            locus are not counted for global or local degree.

            Parameters
            ----------
            locus_list : iterable of camoco.Loci
                A list or equivalent of loci
            flank_limit : int
                The number of flanking genes passed to be pulled out
                for each locus (passed onto the refgen.candidate_genes method)
            bootstrap : bool (default: False)
                If true, candidate genes will be bootstrapped from the COB
                reference genome
            iter_name : object (default: none)
                This will be added as a column. Useful for
                generating bootstraps of locality and keeping
                track of which one a row came from after catting
                multiple bootstraps together.
            by_gene : bool (default: False)
                Return a per-gene breakdown of density within the subnetwork.
            include_regression : bool (default: False)
                Include the OLS regression residuals and fitted values
                on local ~ global.

            Returns
            -------
            A pandas DataFrame with local, global and residual columns
            based on linear regression of local on global degree.
        '''
        # convert to list of loci to lists of genes
        if not bootstrap:
            genes_list = self.refgen.candidate_genes(
                locus_list, flank_limit=flank_limit, chain=True,
                include_parent_locus=True
            )
        else:
            genes_list = self.refgen.bootstrap_candidate_genes(
                locus_list, flank_limit=flank_limit, chain=True,
                include_parent_locus=True
            )
        self.log("Found {} candidate genes", len(genes_list))
        # Get global and local degree for candidates
        gdegree = self.global_degree(genes_list, trans_locus_only=True)
        ldegree = self.local_degree(genes_list, trans_locus_only=True)
        # Merge the columns
        degree = ldegree.merge(gdegree,left_index=True,right_index=True)
        degree.columns = ['local', 'global']
        degree = degree.sort_values(by='global')
        if include_regression:
            # Add the regression lines
            ols = sm.OLS(degree['local'], degree['global']).fit()
            degree['resid'] = ols.resid
            degree['fitted'] = ols.fittedvalues
            degree = degree.sort_values(by='resid',ascending=False)
        if iter_name is not None:
            degree['iter_name'] = iter_name
        return degree

    def density(self, gene_list, min_distance=None, by_gene=False):
        '''
            Calculates the denisty of the non-thresholded network edges
            amongst genes within gene_list. Includes parameters to perform
            measurements for genes within a certain distance of each other.
            This corrects for cis regulatory elements increasing noise
            in coexpression network.

            Parameters
            ----------
            gene_list : iter of Loci
                List of genes from which to calculate density.
            min_distance : int (default: None)
                Ignore edges between genes less than min_distance
                in density calculation.
            by_gene : bool (default: False)
                Return a per-gene breakdown of density within the subnetwork.

            Returns
            -------
            A network density OR density on a gene-wise basis
        '''
        # filter for only genes within network
        edges = self.subnetwork(gene_list,
            min_distance=min_distance, sig_only=False
        )

        if by_gene == True:
            x = pd.DataFrame.from_records(
                chain(
                    *[((gene_a,score),(gene_b,score)) \
                     for gene_a,gene_b,score,sig,dis \
                     in edges.reset_index().values]
                ),columns=['gene','score']
            )
            return x.groupby('gene').agg(np.mean)
        else:
            if len(edges) == 0:
                return np.nan
            if len(edges) == 1:
                return edges.score[0]
            return np.nanmean(edges.score)/(1/np.sqrt(len(edges)))

    def to_dat(self, gene_list=None, filename=None, sig_only=False, min_distance=0):
        '''
            Outputs a .DAT file (see Sleipnir library)
        '''
        if filename is None:
            filename = self.name + '.dat'
        with open(filename, 'w') as OUT:
            self.log("Creating .dat file")
            self.subnetwork(
                gene_list, sig_only=sig_only, min_distance=min_distance
            )['score'].to_csv(OUT, sep='\t')
            self.log('Done')

    def to_graphml(self,file, gene_list=None,sig_only=True,min_distance=0):
        # Get all the graph edges (and the nodes implicitly)
        self.log('Getting the network.')
        edges = self.subnetwork(gene_list=gene_list, sig_only=sig_only, min_distance=min_distance).index.values

        # Build the NetworkX network
        self.log('Building the graph.')
        net = nx.Graph()
        net.add_edges_from(edges)

        # Print the file
        self.log('Writing the file.')
        nx.write_graphml(net,file)
        return

    def to_treeview(self, filename, cluster_method='mcl', gene_normalize=True):
        dm = self.expr(gene_normalize=gene_normalize)
        if cluster_method == 'leaf':
            order = self._ft('leaves').sort('index').index.values
        elif cluster_method == 'mcl':
            order = self._ft('clusters').loc[dm.index].\
                    fillna(np.inf).sort('cluster').index.values
        else:
            order = dm.index
        dm = dm.loc[order, :]

        aliases_raw = self.refgen.db.cursor().execute('SELECT alias,id FROM aliases').fetchall()
        aliases = dict()
        for alias,id in aliases_raw:
            if id in aliases:
                aliases[id] += alias + ' '
            else:
                aliases[id] = alias + ' '
        als = pd.Series(aliases)
        dm.insert(0,'Aliases',als)
        dm.to_csv(filename)


    def to_json(self, gene_list=None, filename=None):
        '''
            Produce a JSON network object that can be loaded in cytoscape.js
            or Cytoscape v3+.
        '''
        net = {
            'nodes' : [],
            'edges' : []
        }
        parents = defaultdict(list)
        # generate the subnetwork for the genes
        for gene in gene_list:
            net['nodes'].append(
                    {'data':{
                        'id':str(gene.id),
                        'parent':str(gene.attr['parent_locus']),
                        'classes':'gene'
                    }}
            )
            parents[str(gene.attr['parent_locus'])].append(gene.id)
        # Add parents first
        for parent,children in parents.items():
            net['nodes'].insert(0,
                {'data':{
                    'id':parent,
                    'parent':None,
                    'classes':'snp'
                }}
            )
            for child in children:
                net['edges'].append(
                    {'data':{
                        'source': child,
                        'target' : parent,
                        'score' : 50,
                        'distance' : 0
                    }}
                )
        # Now do the edges
        subnet = self.subnetwork(gene_list)
        subnet.reset_index(inplace=True)
        for source,target,score,significant,distance in subnet.itertuples(index=False):
            net['edges'].append(
                {'data':{
                    'source': source,
                    'target' : target,
                    'score' : score,
                    'distance' : fix_val(distance)
                }}
            )
        # Return the correct output
        net = {'elements' : net}
        if filename:
            with open(filename,'w') as OUT:
                print(json.dumps(net),file=OUT)
        else:
            return json.dumps(net)


    def mcl(self, gene_list=None, I=2.0, scheme=7, min_distance=None,
            min_cluster_size=0, max_cluster_size=10e10):
        '''
            A *very* thin wrapper to the MCL program. The MCL program must
            be accessible by a subprocess (i.e. by the shell).
            Returns clusters (as list) as designated by MCL.

            Parameters
            ----------
            gene_list : a gene iterable
                These are the genes which will be clustered
            I : float (default: 2.0)
                This is the inflation parameter passed into mcl.
            scheme : int in 1:7
                MCL accepts parameter schemes. See mcl docs for more details
            min_distance : int (default: None)
                The minimum distance between genes for which to consider
                co-expression interactions. This filters out cis edges.
            min_cluster_size : int (default: 0)
                The minimum cluster size to return. Filter out clusters smaller
                than this.
            max_cluster_size : float (default: 10e10)
                The maximum cluster size to return. Filter out clusters larger
                than this.

            Returns
            -------
            A list clusters containing a lists of genes within each cluster
        '''
        # output dat to tmpfile
        tmp = self._tmpfile()
        self.to_dat(
            filename=tmp.name, gene_list=gene_list,
            min_distance=min_distance, sig_only=True
        )
        # build the mcl command
        cmd = "mcl {} --abc -scheme {} -I {} -o -".format(tmp.name, scheme, I)
        self.log("running MCL: {}", cmd)
        try:
            p = Popen(cmd, stdout=PIPE, stderr=sys.stderr, shell=True)
            self.log('waiting for MCL to finish...')
            sout = p.communicate()[0]
            p.wait()
            self.log('...Done')
            if p.returncode==0:
                # Filter out cluters who are smaller than the min size
                return list(
                    filter(
                        lambda x: len(x) > min_cluster_size and len(x) < max_cluster_size,
                        # Generate ids from the refgen
                        [ self.refgen.from_ids([gene.decode('utf-8') \
                                for gene in line.split()]) \
                                for line in sout.splitlines()
                        ]

                    )
                )
            else:
                raise ValueError( "MCL failed: return code: {}".format(p.returncode))
        except FileNotFoundError as e:
            self.log('Could not find MCL in PATH. Make sure its installed and shell accessible as "mcl".')

    def local_degree(self, gene_list, trans_locus_only=False):
        '''
            Returns the local degree of a list of genes

            gene_list : iterable (co.Locus object)
                a list of genes for which to retrieve local degree for. The
                genes must be in the COB object (of course)
            trans_locus_only : bool (default: False)
                only count edges if they are from genes originating from
                different loci. Each gene MUST have 'parent_locus' set in
                its attr object.

        '''
        subnetwork = self.subnetwork(
            gene_list, sig_only=True, trans_locus_only=trans_locus_only
        )
        if trans_locus_only:
            subnetwork = subnetwork.ix[subnetwork.trans]
        local_degree = pd.DataFrame(
            list(Counter(
                chain(*subnetwork.index.get_values())
            ).items()),
            columns=['Gene', 'Degree']
        ).set_index('Gene')
        # We need to find genes not in the subnetwork and add them as degree 0
        # The code below is ~optimized~
        # DO NOT alter unless you know what you're doing :)
        degree_zero_genes = pd.DataFrame(
            [(gene.id, 0) for gene in gene_list if gene.id not in local_degree.index],
            columns=['Gene', 'Degree']
        ).set_index('Gene')
        return pd.concat([local_degree, degree_zero_genes])

    def global_degree(self, gene_list, trans_locus_only=False):
        '''
            Returns the global degree of a list of genes
        '''
        try:
            if isinstance(gene_list, Locus):
                if trans_locus_only:
                    raise ValueError('Cannot calculate cis degree on one gene.')
                return self.degree.ix[gene_list.id].Degree
            else:
                degree = self.degree.ix[[x.id for x in gene_list]].fillna(0)
                if trans_locus_only:
                    degree = degree - self.cis_degree(gene_list)
                return degree
        except KeyError as e:
            return 0

    def cis_degree(self, gene_list):
        '''
            Returns the number of cis interactions for each gene in the gene
            list. **each gene object MUST have its 'parent_locus' attr set!!

            gene_list : iterable of co.Gene
        '''
        subnetwork = self.subnetwork(
            gene_list, sig_only=True, trans_locus_only=True
        )
        # Invert the trans column
        subnetwork['cis'] = np.logical_not(subnetwork.trans)
        subnetwork = subnetwork.ix[subnetwork.cis]
        local_degree = pd.DataFrame(
            list(Counter(
                chain(*subnetwork.index.get_values())
            ).items()),
            columns=['Gene', 'Degree']
        ).set_index('Gene')
        # We need to find genes not in the subnetwork and add them as degree 0
        # The code below is ~optimized~
        # DO NOT alter unless you know what you're doing :)
        degree_zero_genes = pd.DataFrame(
            [(gene.id, 0) for gene in gene_list if gene.id not in local_degree.index],
            columns=['Gene', 'Degree']
        ).set_index('Gene')
        return pd.concat([local_degree, degree_zero_genes])


    def locality(self, gene_list, iter_name=None, include_regression=False):
        '''
            Computes the merged local vs global degree table

            Parameters
            ----------
            gene_list : iterable of camoco.Loci
                A list or equivalent of loci
            iter_name : object (default: none)
                This will be added as a column. Useful for
                generating bootstraps of locality and keeping
                track of which one a row came from after catting
                multiple bootstraps together.
            include_regression : bool (default: False)
                Include the OLS regression residuals and fitted values
                on local ~ global.

            Returns
            -------
            A pandas DataFrame with local, global and residual columns
            based on linear regression of local on global degree.

        '''
        global_degree = self.global_degree(gene_list)
        local_degree = self.local_degree(gene_list)
        degree = global_degree.merge(
            local_degree,left_index=True,right_index=True
        )
        degree.columns = ['global', 'local']
        degree = degree.sort_values(by='global')
        if include_regression:
            # Add the regression lines
            ols = sm.OLS(degree['local'], degree['global']).fit()
            degree['resid'] = ols.resid
            degree['fitted'] = ols.fittedvalues
            degree = degree.sort_values(by='resid',ascending=False)
        if iter_name is not None:
            degree['iter_name'] = iter_name
        return degree



    ''' ----------------------------------------------------------------------
        Plotting Methods
    '''

    def plot(self, filename=None, genes=None,accessions=None,
             gene_normalize=True, raw=False,
             cluster_method='mcl', include_accession_labels=None,
             include_gene_labels=None):
        '''
            Plots a heatmap of genes x expression.
        '''
        # Get leaves
        dm = self.expr(genes=genes,accessions=accessions,
                raw=raw,gene_normalize=gene_normalize)
        if cluster_method == 'leaf':
            order = self._ft('leaves').sort('index').index.values
        elif cluster_method == 'mcl':
            order = self._ft('clusters').loc[dm.index].\
                    fillna(np.inf).sort_values(by='cluster').index.values
        else:
            # No cluster order
            order = dm.index
        # rearrange expression by leaf order
        dm = dm.loc[order, :]
        # Save plot if provided filename
        fig = plt.figure(
            facecolor='white'
        )
        ax = fig.add_subplot(111)
        nan_mask = np.ma.array(dm, mask=np.isnan(dm))
        cmap = self._cmap
        cmap.set_bad('grey', 1.0)
        vmax = max(np.nanmin(abs(dm)), np.nanmax(abs(dm)))
        vmin = vmax*-1
        im = ax.matshow(dm, aspect='auto', cmap=cmap, vmax=vmax, vmin=vmin)
        if (include_accession_labels is None and len(dm.columns) < 30) \
            or include_accession_labels == True:
                ax.set(
                    xticks=np.arange(len(dm.columns)),
                    xticklabels=dm.columns.values
                )
                ax.set_xticklabels(ax.xaxis.get_majorticklabels(), rotation=90)
        if (include_gene_labels is None and len(dm.index) < 100) \
            or include_gene_labels == True:
                ax.set(
                    yticks=np.arange(len(dm.index)),
                    yticklabels=dm.index.values
                )
        fig.colorbar(im)
        # Save if you wish
        if filename is not None:
            plt.savefig(filename,figsize=(5,10))
            plt.close()
        return fig

    def plot_scores(self, filename=None, pcc=True, bins=50):
        '''
            Plot the histogram of PCCs.

            Parameters
            ----------
            filename : str (default: None)
                The output filename, if none will return the matplotlib object
            pcc : bool (default:True)
                flag to convert scores to pccs
            bins : int (default: 50)
                the number of bins in the histogram
        '''
        fig = plt.figure(figsize=(8, 6))
        # grab the scores only and put in a
        # np array to save space (pandas DF was HUGE)
        scores = self.coex.score.dropna().values
        if pcc:
            self.log('Transforming scores')
            scores = (scores * float(self._global('pcc_std'))) \
                + float(self._global('pcc_mean'))
            # Transform Z-scores to pcc scores (inverse fisher transform)
            scores = np.tanh(scores)
        plt.hist(scores, bins=bins)
        plt.xlabel('PCC') if pcc else plt.xlabel('Z-Score')
        plt.ylabel('Freq')
        if filename is not None:
            plt.savefig(filename)
            plt.close()
        else:
            return fig


    def plot_locality(self, gene_list, bootstraps=10,
                      num_windows=100, sd_thresh=2):
        '''
            Make a fancy locality plot.
        '''
        # Generate a blank fig
        fig, ax = plt.subplots(figsize=(8, 6))
        fig.hold(True)
        # Y axis is local degree (what we are TRYING to predict)
        degree = self.locality(gene_list).sort('global')
        ax.set_ylim(0, max(degree['local']))
        ax.set_xlim(0, max(degree['global']))
        if bootstraps > 0:
            bs = pd.concat(
                [self.locality(
                    self.refgen.bootstrap_candidate_genes(gene_list)
                ) for x in range(10)]
            ).sort('global')
            ax.set_ylim(0, max(bs['local']))
            ax.set_xlim(0, max(bs['global']))
            plt.plot(bs['global'], bs['local'], 'ro', alpha=0.05, label='Bootstraps')
        # Plot the bootstraps and the empirical
        plt.plot(degree['global'], degree['local'], 'bo', label='Empirical')
        emp_ols = sm.OLS(degree['local'], degree['global']).fit()
        ax.plot(degree['global'], emp_ols.fittedvalues, 'k:', label='Empirical OLS')

        if bootstraps > 0:
            # Get the OLS
            bs_ols = sm.OLS(bs['local'], bs['global']).fit()
            bs['resid'] = bs_ols.resid
            bs['fitted'] = bs_ols.fittedvalues
            ax.plot(bs['global'], bs_ols.fittedvalues, 'g--', label='bootstrap OLS')
            # Do lowess on the residuals
            # We only care about windows within the empirical part
            window_tick = len(bs)/num_windows
            bs['window'] = [int(x/window_tick) for x in range(len(bs))]
            # get std for each window
            win_std = bs.groupby('window').apply(lambda df: df['resid'].std()).to_dict()
            bs['std_envelope'] = [win_std[x] for x in bs.window.values]
            # Plot confidence intervals
            prstd, iv_l, iv_u = wls_prediction_std(bs_ols)
            ax.plot(bs['global'], iv_u, 'g--', label='conf int.')
            ax.plot(bs['global'], iv_l, 'g--')
            # plot the
            ax.plot(
                bs['global'], bs['fitted']+(sd_thresh*bs['std_envelope']), 'r--'
                , label='{} s.d. envelope'.format(sd_thresh)
            )
            ax.plot(bs['global'], bs['fitted']-(sd_thresh*bs['std_envelope']), 'r--')
        ax.set_xlabel('Number Global Interactions')
        ax.set_ylabel('Number Local Interactions')
        legend = ax.legend(loc='best')
        return plt

    def compare_degree(self, obj, diff_genes=10, score_cutoff=3):
        '''
            Compares the degree of one COB to another.

            Parameters
            ----------
            obj : COB instance
                The object you are comparing the degree to.
            diff_genes : int (default: 10)
                The number of highest and lowest different
                genes to report
            score_cutoff : int (default: 3)
                The edge score cutoff used to called
                significant.
        '''
        self.log("Comparing degrees of {} and {}", self.name, obj.name)

        # Put the two degree tables in the same table
        lis = pd.concat(
            [self.degree.copy(), obj.degree.copy()],
            axis=1, ignore_index=True
        )

        # Filter the table of entries to ones where both entries exist
        lis = lis[(lis[0] > 0) & (lis[1] > 0)]
        delta = lis[0] - lis[1]

        # Find the stats beteween the two sets,
        # and the genes with the biggest differences
        delta.sort(ascending=False)
        highest = sorted(
            list(dict(delta[:diff_genes]).items()),
            key=lambda x: x[1], reverse=True
        )
        lowest = sorted(
            list(dict(delta[-diff_genes:]).items()),
            key=lambda x: x[1], reverse=False
        )
        ans = {
            'correlation_between_cobs':lis[0].corr(lis[1]),
            'mean_of_difference':delta.mean(),
            'std_of_difference':delta.std(),
            ('bigger_in_'+self.name):highest,
            ('bigger_in_'+obj.name):lowest
        }

        return ans


    ''' ----------------------------------------------------------------------
            Internal Methods
    '''

    def _calculate_coexpression(self, significance_thresh=3):
        '''
            Generates pairwise PCCs for gene expression profiles in self._expr.
            Also calculates pairwise gene distance.
        '''
<<<<<<< HEAD
        # Drop the old Coex table to save memory
        try:
            del self.coex
        except AttributeError:
            pass
        
=======
        # Start off with a fresh set of genes we can pass to functions
        #tbl = pd.DataFrame(
        #    list(itertools.combinations(self._expr.index.values, 2)),
        #    columns=['gene_a', 'gene_b']
        #)
        tbl = pd.DataFrame()

>>>>>>> 637a4430
        # 1. Calculate the PCCs
        self.log("Calculating Coexpression")
        pccs = (1 - PCCUP.pair_correlation(
            np.ascontiguousarray(self._expr.as_matrix())
<<<<<<< HEAD
        ))
        
        self.log("Running Fisher Transform")
        pccs = np.arctanh(pccs); gc.collect();
        
        self.log("Calculating Mean and STD")
        # Sometimes, with certain datasets, the NaN mask overlap
        # completely for the two genes expression data making its PCC a nan.
        # This affects the mean and std fro the gene.
        pcc_mean = np.ma.masked_array(pccs, np.isnan(pccs)).mean()
        self._global('pcc_mean', pcc_mean); gc.collect();
        pcc_std = np.ma.masked_array(pccs, np.isnan(pccs)).std()
        self._global('pcc_std', pcc_std); gc.collect();
        
        # 2. Calculate Z Scores
        self.log("Finding adjusted scores")
        pccs = (pccs-pcc_mean)/pcc_std
        gc.collect()
        
        # 3. Build the dataframe
        self.log("Build the dataframe")
        tbl = pd.DataFrame(pccs, index=np.arange(len(pccs)), columns=['score'], copy=False)
        del pccs; gc.collect();
        
        # 3. Calculate Gene Distance
        self.log("Calculating Gene Distance")
        tbl['distance'] = self.refgen.pairwise_distance(
            gene_list=self.refgen.from_ids(self._expr.index))
        gc.collect()
        
        # 4. Assign significance
        self.log("Finding the Significance")
        self._global('significance_threshold', significance_thresh)
        tbl['significant'] = tbl['score'] >= significance_thresh
        gc.collect()
        
        # 5. Store the table
        self.log("Storing the coex table")
        self._ft('coex', df=tbl)
        del tbl; gc.collect();
        
        # 6. Load the new table into the object
        self.coex = self._ft('coex')
=======
        )
        # assert len(pccs) == len(tbl)
        tbl['score'] = pd.Series(pccs,dtype='float32')
        # correlations of 1 dont transform well, they cause infinities
        tbl.loc[tbl['score'] == 1, 'score'] = 0.99999999
        tbl.loc[tbl['score'] == -1, 'score'] = -0.99999999
        # Perform fisher transform on PCCs
        tbl['score'] = np.arctanh(tbl['score'])
        # Sometimes, with certain datasets, the NaN mask overlap
        # completely for the two genes expression data making its PCC a nan.
        # This affects the mean and std fro the gene.
        valid_scores = np.ma.masked_array(
            tbl['score'],
            np.isnan(tbl['score'])
        )
        # 2. Calculate Z Scores
        pcc_mean = valid_scores.mean()
        pcc_std = valid_scores.std()
        # Remember these so we can go back to PCCs
        self._global('pcc_mean', pcc_mean)
        self._global('pcc_std', pcc_std)
        tbl['score'] = (valid_scores-pcc_mean)/pcc_std
        # 3. Assign significance
        self._global('significance_threshold', significance_thresh)
        tbl['significant'] = pd.Series(
            list(tbl['score'] >= significance_thresh),
            dtype='bool'
        )
        # 4. Calculate Gene Distance
        self.log("Calculating Gene Distance")
        distances = self.refgen.pairwise_distance(
            gene_list=self.refgen.from_ids(self._expr.index)
        )
        assert len(distances) == len(tbl)
        tbl['distance'] = pd.Series(distances,dtype='float32')
        # Reindex the table to match genes
        self.log('Indexing coex table')
        #tbl.set_index(['gene_a', 'gene_b'], inplace=True)

        # 5. Put table in the hdf5 store
        self._build_tables(tbl)
>>>>>>> 637a4430
        self.log("Done")
        return self

    def _calculate_degree(self):
        '''
            Calculates degrees of genes within network. Stores
            them in our HDF5 store.
        '''
        self.log('Building Degree')
        self.degree = pd.DataFrame(
            data=list(Counter(chain(
                *self.subnetwork(sig_only=True).index.get_values()
            )).items()),
            columns=['Gene', 'Degree']
        ).set_index('Gene')
        self._ft('degree', df=self.degree)
        return self
        
    def _calculate_leaves(self):
        '''
            This calculates the leaves of the dendrogram from the coex
        '''
        # We need to recreate the original PCCs
        self.log('Calculating Leaves')
        if len(self.coex) == 0:
            raise ValueError('Cannot calculate leaves without coex')
        pcc_mean = float(self._global('pcc_mean'))
        pcc_std  = float(self._global('pcc_std'))
        
        # Get score column and dump coex from memory for time being
        dists = self.coex.score
        del self.coex
        
        # Subtract pccs from 1 so we do not get negative distances
        self.log("Running transformations")
        dists = (dists * pcc_std) + pcc_mean
        dists = np.tanh(dists)
        dists = 1 - dists
        gc.collect()
        
        # Find the leaves or something
        self.log("Finding the leaves")
        dists = leaves_list(linkage(dists, method='single'))
        gc.collect()
        
        # Put them in a dataframe and stow them
        self.leaves = pd.DataFrame(dists,index=self._expr.index,columns=['index'])
        self._ft('leaves', df=self.leaves)
        
        # Cleanup and reinstate the coex table
        del dists; gc.collect();
        self.coex = self._ft('coex')
        return self
    
    def _calculate_clusters(self):
        '''
            Calculates global clusters
        '''
        import ipdb; ipdb.set_trace();
        clusters = self.mcl()
        self.clusters = pd.DataFrame(
            data=[(gene.id, i) for i, cluster in enumerate(clusters) \
                    for gene in cluster],
            columns=['Gene', 'cluster']
        ).set_index('Gene')
        self._ft('clusters', df=self.clusters)
        return self
    
    def _coex_concordance(self, gene_a, gene_b, maxnan=10):
        '''
            This is a sanity method to ensure that the pcc calculated
            directly from the expr profiles matches the one stored in
            the database
        '''
        expr_a = self.expr_profile(gene_a).values
        expr_b = self.expr_profile(gene_b).values
        mask = np.logical_and(np.isfinite(expr_a), np.isfinite(expr_b))
        if sum(mask) < maxnan:
            # too many nans to reliably calculate pcc
            return np.nan
        r = pearsonr(expr_a[mask], expr_b[mask])[0]
        # fisher transform it
        z = np.arctanh(r-0.0000001)
        # standard normalize it
        z = (z - float(self._global('pcc_mean'))) \
            / float(self._global('pcc_std'))
        return z


    ''' -----------------------------------------------------------------------
            Class Methods -- Factory Methods
    '''
    @classmethod
    def create(cls, name, description, refgen):
        self = super().create(name, description, refgen)
        self._ft('gene_qc_status', df=pd.DataFrame())
        self._ft('accession_qc_status', df=pd.DataFrame())
        self._ft('coex', df=pd.DataFrame())
        self._ft('degree', df=pd.DataFrame())
        self._ft('mcl_cluster', df=pd.DataFrame())
        self._ft('leaves', df=pd.DataFrame())
        self._expr_index = defaultdict(
            lambda: None,
            {gene:index for index, gene in enumerate(self._expr.index)}
        )
        return self

    @classmethod
    def from_Expr(cls, expr):
        '''
            Create a COB instance from an camoco.Expr (Expression) instance.
            A COB inherits all the methods of a Expr instance and implements
            additional coexpression specific methods. This method accepts an
            already build Expr instance and then performs the additional
            computations needed to build a full fledged COB instance.

            Parameters
            ----------
            expr : camoco.Expr

            Returns
            -------
            camoco.COB instance

        '''
        # The Expr object already exists, just get a handle on it
        self = expr
        self._calculate_coexpression()
        #self._calculate_degree()
        self._calculate_leaves()
        #self._calculate_clusters()
        return self

    @classmethod
    def from_DataFrame(cls, df, name, description,
                       refgen, rawtype=None, **kwargs):
        '''
            The method will read the table in (as a pandas dataframe),
            build the Expr object passing all keyword arguments in **kwargs
            to the classmethod Expr.from_DataFrame(...). See additional
            **kwargs in COB.from_Expr(...)

            Parameters
            ----------
            df : pandas.DataFrame
                A Pandas dataframe containing the expression information.
                Assumes gene names are in the index while accessions
                (experiments) are stored in the columns.
            name : str
                Name of the dataset stored in camoco database
            description : str
                Short string describing the dataset
            refgen : camoco.RefGen
                A Camoco refgen object which describes the reference
                genome referred to by the genes in the dataset. This
                is cross references during import so we can pull information
                about genes we are interested in during analysis.
            rawtype : str (default: None)
                This is noted here to reinforce the impotance of the rawtype
                passed to camoco.Expr.from_DataFrame. See docs there
                for more information.
            **kwargs : key,value pairs
                additional parameters passed to subsequent methods.
                (see Expr.from_DataFrame)

        '''
        # Create a new Expr object from a data frame
        expr = super().from_DataFrame(
            df, name, description, refgen, rawtype, **kwargs
        )
        return cls.from_Expr(expr)

    @classmethod
    def from_table(cls, filename, name, description,
                   refgen, rawtype=None, sep='\t', index_col=None, **kwargs):
        '''
            Build a COB Object from an FPKM or Micrarray CSV. This is a
            convenience method which handles reading in of tables.
            Files need to have gene names as the first column and
            accession (i.e. experiment) names as the first row. All
            kwargs will be passed to COB.from_DataFrame(...). See
            docstring there for option descriptions.

            Parameters
            ----------
            filename : str (path)
                the path to the FPKM table in csv or tsv
            name : str
                Name of the dataset stored in camoco database
            description : str
                Short string describing the dataset
            refgen : camoco.RefGen
                A Camoco refgen object which describes the reference
                genome referred to by the genes in the dataset. This
                is cross references during import so we can pull information
                about genes we are interested in during analysis.
            rawtype : str (default: None)
                This is noted here to reinforce the importance of the rawtype
                passed to camoco.Expr.from_DataFrame. See docs there for
                more information.
            sep : str (default: \\t)
                Specifies the delimiter of the file referenced by the
                filename parameter.
            index_col : str (default: None)
                If not None, this column will be set as the gene index
                column. Useful if there is a column name in the text file
                for gene names.
            **kwargs : key value pairs
                additional parameters passed to subsequent methods.

            Returns
            -------
                a COB object
        '''
        return cls.from_DataFrame(
            pd.read_table(
                filename,sep=sep,
                compression='infer',
                index_col=index_col
            ),
            name,description,refgen,
            rawtype=rawtype,**kwargs
        )


    '''
        Unimplemented ---------------------------------------------------------------------------------
    '''

    def next_neighbors(self, gene_list):
        ''' returns a list containing the strongest connected neighbors '''
        raise NotImplementedError()

    def neighborhood(self, gene_list):
        ''' Input: A gene List
            Output: a Dataframe containing gene ids which have at least
            one edge with another gene in the input list. Also returns
            global degree
        '''
        raise NotImplementedError()

    def lcc(self, gene_list, min_distance=None):
        ''' returns an igraph of the largest connected component in graph '''
        raise NotImplementedError()

    def seed(self, gene_list, limit=65):
        ''' Input: given a set of nodes, add on the next X strongest connected
            nodes '''
        raise NotImplementedError()

    def graph(self, gene_list, min_distance=None):
        ''' Input: a gene list
            Output: a iGraph object '''
        raise NotImplementedError()

    def coordinates(self, gene_list, layout=None):
        ''' returns the static layout, you can change the stored layout by
            passing in a new layout object. If no layout has been stored or a gene
            does not have coordinates, returns (0, 0) for each mystery gene'''
        raise NotImplementedError()

def fix_val(val):
    if isinf(val):
        return -1
    if np.isnan(val):
        # because Fuck JSON
        return "null"
    else:
        return val<|MERGE_RESOLUTION|>--- conflicted
+++ resolved
@@ -957,27 +957,16 @@
             Generates pairwise PCCs for gene expression profiles in self._expr.
             Also calculates pairwise gene distance.
         '''
-<<<<<<< HEAD
         # Drop the old Coex table to save memory
         try:
             del self.coex
         except AttributeError:
             pass
-        
-=======
-        # Start off with a fresh set of genes we can pass to functions
-        #tbl = pd.DataFrame(
-        #    list(itertools.combinations(self._expr.index.values, 2)),
-        #    columns=['gene_a', 'gene_b']
-        #)
-        tbl = pd.DataFrame()
-
->>>>>>> 637a4430
+
         # 1. Calculate the PCCs
         self.log("Calculating Coexpression")
         pccs = (1 - PCCUP.pair_correlation(
             np.ascontiguousarray(self._expr.as_matrix())
-<<<<<<< HEAD
         ))
         
         self.log("Running Fisher Transform")
@@ -1021,49 +1010,6 @@
         
         # 6. Load the new table into the object
         self.coex = self._ft('coex')
-=======
-        )
-        # assert len(pccs) == len(tbl)
-        tbl['score'] = pd.Series(pccs,dtype='float32')
-        # correlations of 1 dont transform well, they cause infinities
-        tbl.loc[tbl['score'] == 1, 'score'] = 0.99999999
-        tbl.loc[tbl['score'] == -1, 'score'] = -0.99999999
-        # Perform fisher transform on PCCs
-        tbl['score'] = np.arctanh(tbl['score'])
-        # Sometimes, with certain datasets, the NaN mask overlap
-        # completely for the two genes expression data making its PCC a nan.
-        # This affects the mean and std fro the gene.
-        valid_scores = np.ma.masked_array(
-            tbl['score'],
-            np.isnan(tbl['score'])
-        )
-        # 2. Calculate Z Scores
-        pcc_mean = valid_scores.mean()
-        pcc_std = valid_scores.std()
-        # Remember these so we can go back to PCCs
-        self._global('pcc_mean', pcc_mean)
-        self._global('pcc_std', pcc_std)
-        tbl['score'] = (valid_scores-pcc_mean)/pcc_std
-        # 3. Assign significance
-        self._global('significance_threshold', significance_thresh)
-        tbl['significant'] = pd.Series(
-            list(tbl['score'] >= significance_thresh),
-            dtype='bool'
-        )
-        # 4. Calculate Gene Distance
-        self.log("Calculating Gene Distance")
-        distances = self.refgen.pairwise_distance(
-            gene_list=self.refgen.from_ids(self._expr.index)
-        )
-        assert len(distances) == len(tbl)
-        tbl['distance'] = pd.Series(distances,dtype='float32')
-        # Reindex the table to match genes
-        self.log('Indexing coex table')
-        #tbl.set_index(['gene_a', 'gene_b'], inplace=True)
-
-        # 5. Put table in the hdf5 store
-        self._build_tables(tbl)
->>>>>>> 637a4430
         self.log("Done")
         return self
 

#!/usr/bin/env python3

import matplotlib
from mpl_toolkits.axes_grid1 import make_axes_locatable

import matplotlib.pylab as plt
matplotlib.style.use('ggplot')
#matplotlib.use('Agg')

import argparse
import sys
import os
import copy
import re
import sqlite3

import numpy as np
import scipy as sp
from scipy.stats import hypergeom
from scipy import tril_indices,triu_indices

from itertools import chain

import camoco as co
import pandas as pd
from pandas.core.groupby import DataError


pd.set_option('display.width',300)
import glob as glob

from .Camoco import Camoco
from .Tools import log

class Overlap(Camoco):
    '''
        The Overlap class represents the statistical enrichment of co-expression
        among a set of loci. 

    '''
    def __init__(self,gwas):
        if not isinstance(gwas, str):
            gwas = gwas.name
        super().__init__(gwas,type='Overlap')
        self._global('gwas',gwas)
        self._create_tables()
        # Read the overlap results in from the database
        # It is unfortunate that we need to use the sqlite3 package here
        self.results = pd.read_sql(
            'SELECT * FROM overlap;',
            sqlite3.connect(self.db.filename)
        )

    '''
        Private Methods
    '''

    def _create_tables(self):
        cur = self.db.cursor()
        cur.execute('''
                CREATE TABLE IF NOT EXISTS "overlap" (
                  "COB" TEXT,
                  "FlankLimit" INTEGER,
                  "Method" TEXT,
                  "NumBootstraps" INTEGER,
                  "Ontology" TEXT,
                  "Term" TEXT,
                  "TermCollapsedLoci" INTEGER,
                  "TermLoci" INTEGER,
                  "TermPValue" REAL,
                  "WindowSize" INTEGER,
                  "SNP2Gene" TEXT,
                  "bs_mean" REAL,
                  "bs_std" REAL,
                  "fdr" REAL,
                  "fitted" REAL,
                  "gene" TEXT,
                  "global" REAL,
                  "local" REAL,
                  "num_random" REAL,
                  "num_real" REAL,
                  "score" REAL,
                  "zscore" REAL,
<<<<<<< HEAD
                  UNIQUE (COB, Ontology, Term, gene, WindowSize, FlankLimit, SNP2Gene) ON CONFLICT REPLACE
=======
                  UNIQUE (COB, Ontology, Term, gene, WindowSize, FlankLimit, SNP2Gene, Method) ON CONFLICT REPLACE
>>>>>>> 2eb0fda8
                );
        ''')

    def _build_indices(self):
        cur = self.db.cursor()
        cur.execute('CREATE INDEX IF NOT EXISTS gene ON overlap(gene)')

    '''
        Methods
    '''
    def get_data(self, gene=None, cob=None, term=None,
<<<<<<< HEAD
        windowSize=None, flankLimit=None, snp2gene=None):
=======
        windowSize=None, flankLimit=None, snp2gene=None, method=None):
>>>>>>> 2eb0fda8
        '''
            Function to get data using any of the parameters it is normaly queried by
        '''
        # Base section of query
        query = "SELECT * FROM overlap WHERE"
        
        # Throw arguments into a dictionary for effective looping
        args = {
            'gene':gene,
            'COB':cob,
            'Term':term,
            'WindowSize':windowSize,
            'FlankLimit':flankLimit,
<<<<<<< HEAD
            'SNP2Gene':snp2gene}
=======
            'SNP2Gene':snp2gene,
            'Method':method,
            }
>>>>>>> 2eb0fda8
        
        # For each argument, add a clase to the SQL query
        for k,v in args.items():
            if not(v is None):
                if isinstance(v,(set,list)):
                    ls = "{}".format("','".join([str(x) for x in v]))
                else:
                    ls = v
                query += " {} IN ('{}') AND".format(k,ls)
        
        # Peel off unneeded things at the end of the query, depending args
        if query.endswith(' AND'):
            query = query.rstrip(' AND')
        if query.endswith(' WHERE'):
            query = query.rstrip(' WHERE')
        query += ';'
        
<<<<<<< HEAD
        # Run the query
        #cur = self.db.cursor()
        #cur.execute(query)
        
=======
>>>>>>> 2eb0fda8
        # Throw the results into a DataFrame for conviniece
        self.log('Executing: {}'.format(query))
        return pd.read_sql(query, sqlite3.connect(self.db.filename)).set_index('gene')

    def generate_output_name(self):
        # Handle the different output schemes
        if self.args.out is None:
            self.args.out = '{}_{}_{}_{}_{}_{}_{}.tsv'.format(
                self.cob.name,
                self.ont.name,
                self.args.candidate_window_size,
                self.args.candidate_flank_limit,
                self.args.method,
                self.args.snp2gene,
                ':'.join(self.args.terms)
            )
        if not self.args.out.endswith('.overlap.tsv'):
            self.args.out = self.args.out + '.overlap.tsv'
        if os.path.dirname(self.args.out) != '':
            os.makedirs(os.path.dirname(self.args.out),exist_ok=True)
        if os.path.exists(self.args.out) and self.args.force != True:
            self.log("Output for {} exists! Skipping!",self.args.out)
            return

    def snp2gene(self,term,ont):
        if 'effective' in self.args.snp2gene:
            # Map to effective
            return term.effective_loci(
                window_size=self.args.candidate_window_size
            )
        elif 'strongest' in self.args.snp2gene:
            if not(self.args.strongest_attr == 'pval'):
                ont.set_strongest(attr=self.args.strongest_attr)
            if not(self.args.strongest_higher == True):
                ont.set_strongest(higher=self.args.strongest_higher)
            return term.strongest_loci(
                window_size=self.args.candidate_window_size,
                attr=ont.get_strongest_attr(),
                lowest=ont.get_strongest_higher()
            )

    def generate_bootstraps(self,loci,overlap):
        '''
            bootstrapping procedure. Our target here is to provide enough bootstraps
            to identify loci that are significant at n==1000 bootstraps. The auto 
            procedure will continue untill we meet n==1000 OR we find 50 bootstraps
            that are have higher score such that we will never be significant at 1000
            boostraps (0.05 * 1000 = 50).
        '''
        target_score = overlap.score.mean()
        max_bs = 1000
        num_bs = 0
        bs = []
        if self.args.num_bootstraps == 'auto':
            # Create a bullshit generator... err bootstraps
            bs_generator = (co.Overlap.overlap(self,loci,bootstrap=True,iter_name=x) \
                for x in range(max_bs)
            )
            while num_bs <= 50 and len(bs) < 1000: 
                # Add 50 bootstraps to current bootstraps
                bs = [next(bs_generator) for x in range(50)] + bs
                # Find the number of bs more extreme than the empirical score
                num_bs = sum([df.score.mean() >= target_score for df in bs])
                self.cob.log(
                    "Iteration: {} -- current pval: {} {}% complete",
                    len(bs),num_bs/len(bs),num_bs/50
                )
        else:
            # Be a lil broke back noodle and explicitly bootstrap
            bs = [co.Overlap.overlap(self, loci,bootstrap=True,iter_name=x) \
                for x in range(int(self.args.num_bootstraps))
            ]
        return pd.concat(bs)

    def overlap(self,loci,bootstrap=False,iter_name=None):
        '''
            Calculate Network-Term Overlap based on the method in CLI args

            This method must return a DataFrame 
        '''
        # generate emirical and bootstrap values 
        if self.args.method == 'density':
            return self.cob.trans_locus_density(
                loci,
                flank_limit=self.args.candidate_flank_limit,
                by_gene = True,
                bootstrap = bootstrap,
                iter_name = iter_name
            ) 
        elif self.args.method == 'locality':
            return self.cob.trans_locus_locality(
                loci,
                flank_limit=self.args.candidate_flank_limit,
                by_gene=True,
                bootstrap=bootstrap,
                iter_name=iter_name,
                include_regression=True,
            ).rename(columns={'resid':'score'})

    def num_below_fdr(self,fdr_cutoff=0.3):
        return pd.pivot_table(
            self.results,
            index=['Method','COB','WindowSize','FlankLimit'],
            columns='Term',
            values='fdr',
            aggfunc=lambda x: sum(x<=fdr_cutoff)
        )

    def SNP2Gene_breakdown(self,COB=None):
        '''
        Provides a breakdown of SNP to gene mapping parameters for each term in the Overlap.
        Includes the number of initial Loci, the number of collapsed Loci (within a window)
        and the number of candidate genes (within a window and up to a flank limit)

        Parameters
        ----------
        COB : str (default: 'average')
            If specfified, the results will be composed only of SNP to gene
            mappings from a single COB network. If 'average' is specified,
            the results will be the SET of genes across all COB networks.
        '''
        # Get some help
        def bp_to_kb(bp):
            return "{}KB".format(int(bp/1000))
        def get_level(df,level):
            ''' Returns the level values by name '''
            level_index = df.columns.names.index(level)
            return df.columns.levels[level_index]
        # Prepare the data frame results
        if COB == None:
            results = self.results
        else:
            results = self.results.query('COB=="{}"'.format(COB))
        # Total for the Ionome
        ont = co.GWAS(self.results.Ontology.unique()[0])
        ref = co.COB(self.results.COB.unique()[0])._parent_refgen
        # Make an aggregate term
        total = co.Term('total',loci=set(chain(* [x.loci for x in ont.terms()])))
        # Calculate number of SNPs
        snps = pd.DataFrame(pd.pivot_table(results,index="Term",values='TermLoci'))
        snps.columns = pd.MultiIndex.from_product([['GWAS SNPs'],['-'],['-']],names=['Name','WindowSize','FlankLimit'])
        snps.ix['Total'] = len(total.loci)
        # Calculate number of Candidate Loci
        loci = pd.pivot_table(results,index="Term",columns=['WindowSize'],values='TermCollapsedLoci')
        for window_size in loci.columns:
            loci.ix['Total',window_size] = len(total.effective_loci(window_size))
        loci.columns = pd.MultiIndex.from_product([['Collapsed Loci'],list(map(bp_to_kb,loci.columns)),['-']],names=['Name','WindowSize','FlankLimit'])
        # Calculate number of Candidate Genes
        genes = pd.pivot_table(results,index='Term',columns=['WindowSize','FlankLimit'],values='gene',aggfunc=lambda x: len(set(x)))
        for window_size in get_level(genes,'WindowSize'):
            for flank_limit in get_level(genes,'FlankLimit'):
                genes.ix['Total',(window_size,flank_limit)] = len(ref.candidate_genes(total.effective_loci(window_size=window_size),flank_limit=flank_limit))
        genes.columns = pd.MultiIndex.from_product(
            [['Candidate Genes'],
                list(map(bp_to_kb,get_level(genes,"WindowSize"))),
                get_level(genes,'FlankLimit')
            ],
            names=['Name','WindowSize','FlankLimit']
        )
        results = snps.join(loci).join(genes)
        #ionome_eff_loci = [len()]
        return results.astype(int)
     
    def plot_pval_heatmap(self,filename=None,pval_cutoff=0.05,
                          collapse_snp2gene=False,figsize=(15,10),
                          skip_terms=None):
        '''
            Generate a heatmap based on TermPVal

            Parameters
            ----------
            filename : str
                output file name
            pval_cutoff : float (default:0.05)
                The term p-value cutoff for shading the heatmap
            collapse_snp2gene : bool (default: False)
                If true, candidates will be collapsed around
                snp to gene mapping parameters
            figsize : tuple(int,int) (default:(15,10))
                Control the size of the figure
            skip_terms : iter (default:None)
                If provided, terms in the iterable will
                not be plotted
        '''
        methods = sorted(self.results.Method.unique())
        cobs = sorted(self.results.COB.unique())
        fig,axes = plt.subplots(len(cobs),len(methods))
        fig.set_size_inches(figsize)
        def get_axis(i,j,axes):
            if len(axes.shape) == 1:
                return axes[i]
            else:
                return axes[i,j]
        for i,cob in enumerate(cobs):
            for j,method in enumerate(methods):
                axis = get_axis(i,j,axes)
                data = pd.pivot_table(
                    self.results.ix[(self.results.COB==cob) & (self.results.Method==method)],
                    index=['WindowSize','FlankLimit'],
                    columns=['Term'],
                    values='TermPValue',
                    aggfunc=np.mean
                )
                if collapse_snp2gene:
                    data = pd.DataFrame(data.apply(min)).T
                if skip_terms:
                    for term in skip_terms:
                        del data[term]
                #data[data > pval_cutoff] = np.nan
                #data[data < pval_cutoff] = 0
                axis.set_frame_on(False)
                cmap = plt.cm.Greens_r
                cmap.set_bad('white',1.0)
                im = axis.pcolormesh(
                    np.ma.masked_invalid(data),
                    cmap=cmap,
                    #linewidth=0.1,
                    edgecolor='lightgrey',
                    vmin=0,
                    vmax=0.05
                )
                # Make the layout more natural
                if j == len(methods) - 1 :
                    axis.set_ylabel(cob,fontsize=10)
                    axis.set_yticklabels(data.index.values,rotation='45')
                    axis.yaxis.set_label_position("right")
                if j == 0:
                    axis.set_yticklabels(
                        axis.get_yticklabels(),size=7
                    )
                    axis.set(
                        yticks=np.arange(len(data.index))+0.5
                    )
                else:
                    axis.set_yticks([])
                    axis.set_yticklabels([])
                axis.yaxis.set_ticks_position('left')
                axis.invert_yaxis()
                if i == 0:
                    axis.set_title(method,y=1.1,size=15)
                    axis.xaxis.tick_top()
                    axis.set_xticks(np.arange(len(data.columns))+0.5)
                    axis.set_xticklabels(
                        [re.sub('\d','',x) for x in data.columns.values], 
                        rotation='45',
                        ha='left',
                        size=7
                    )
                else:
                    axis.set_xticks([])
                    axis.set_xticklabels([])
                axis.set_yticklabels(data.index.values)
        # Create a new axis to append the color bar to
        #fig.subplots_adjust(right=0.8)
        #cax = fig.add_axes([.95,0.5,0.01,0.4])
        #divider = make_axes_locatable(get_axes(0,0,))
        #cax = divider.append_axes("bottom", size="5%", pad=0.05)
        #cbar = fig.colorbar(
        #    im, cax=cax, orientation='vertical', ticks=[0,0.025,0.05]
        #)
        #cbar.set_ticklabels(['0','0.025','≥0.05'])
        #plt.tight_layout(pad=0.4,w_pad=0.5, h_pad=1.0)
        if filename is not None:
            plt.savefig(filename,dpi=300)
            plt.close()
        return (fig,axes)

    def high_priority_candidates(self,fdr_cutoff=0.3,min_snp2gene_obs=2,
                                 original_COB_only=False):
        '''
            Return the number of candidate genes, seen at multiple SNP2Gene
            mappings and in multiple networks (both)

            Parameters
            ----------
            fdr_cutoff : float (default: 0.3)
                The FDR cutoff required to be high priority
            min_snp2gene_obs : int (default: 2)
                The minimum number of SNP to gene mappings that
                must be observed to be "high priority"
            original_COB_only: bool (default: False)
                If true, only include HPO genes that were observed
                strictly in the original COBs. I.e. do not include
                HPO genes that were discovered in "any" network.
                e.g. 100kb/1Flank in network X and 50kb/2Flank in
                network Y.
        '''
        df = self.results[np.isfinite(self.results.fdr)]
        df = df[df.fdr <= fdr_cutoff]
        breakdowns = []
        # Filter out genes that do not occur at 2+ SNP to gene mappings, 
        # they will never be included
        #df['fdr'] = fdr_cutoff
        df = df.groupby(
            ['COB','Term','Method','gene']
        ).filter(lambda df: len(df)>=min_snp2gene_obs).copy()
        breakdowns.append(df)
        if not original_COB_only:
            # Find "any net" by methd
            for method in df.Method.unique():
                method_any = df.query('Method == "{}"'.format(method)).copy()
                method_any.loc[:,'COB'] = 'Any'
                method_any.drop_duplicates(inplace=True)
                breakdowns.append(method_any)
            # Find genes that were significant in either density or locality
            either = df.copy()
            either.loc[:,'Method'] = 'either'
            either.loc[:,'COB'] = 'Any'
            either.drop_duplicates(inplace=True)
            breakdowns.append(either)
            # Find genes that are significant in both density and locality 
            # in the same element and the same network
            both_same_net = df.groupby(
                ['COB','Term','gene']
            ).filter(lambda df: len(df.Method.unique()) == 2).copy()
            both_same_net.loc[:,'Method'] = 'both_same_net'
            breakdowns.append(both_same_net)
            # Find genes that are significant in both density and locality 
            # in the same element but any network
            both_any_net = df.groupby(
                ['Term','gene']
            ).filter(lambda df: len(df.Method.unique()) == 2).copy()
            both_any_net.loc[:,'Method'] = 'both_any_net'
            both_any_net['COB'] = 'Any'
            breakdowns.append(both_any_net)
        # Concatenate
        return pd.concat(breakdowns)

     
    def parent_snp_info(self,gwas,cob_list):
        '''
            This is a function that recovers parental SNP information
            from a completed overlap. It matches the COBs that are in 
            the self.results.COB dataframe
        '''
        all_candidates = []
        windows = self.results.WindowSize.unique()
        flanks = self.results.FlankLimit.unique()
        for cob in cob_list:
            for term in gwas:
                for window in windows:
                    loci = term.strongest_loci(attr='numIterations',window_size=window,lowest=False)
                    for flank in flanks:
                        candidates = cob.refgen.candidate_genes(
                            loci,
                            flank_limit=flank,
                            chain=True,
                            include_num_intervening=True,
                            include_num_siblings=True,
                            include_parent_locus=True,
                            include_SNP_distance=True,
                            attrs = {
                                'COB' : cob.name,
                                'Term' : term.id,
                                'WindowSize' : window,
                                'FlankLimit' : flank
                            }
                        )
                        all_candidates.extend([x.as_dict() for x in candidates])
        return pd.DataFrame(all_candidates)

    def adjacency(self, min_snp2gene_obs=2,fdr_cutoff=0.3,return_genes=False):
        '''
            Return a matrix showing the number of shared HPO genes by Term.
            The diagonal of the matrix is the number of genes discoverd by that 
            term. The upper diagonal shows the overlap between the row and column
            and the lower diagonal shows the hypergeomitric pval for the overlap
            between the two terms. The universe used is the number of unique genes
            in the overlap results.

            min_snp2gene_obs : int (default: 2)
                The min SNP2gene mappinging observations needed to be HPO
            fdr_cutoff: float (default: 0.3)
                The FDR cutoff the be considered HPO
            return_genes : bool (default: False)
                Return the candidate gene list instead of the overlap table
        '''
        df = self.high_priority_candidates(
                fdr_cutoff=fdr_cutoff,
                min_snp2gene_obs=min_snp2gene_obs,
                original_COB_only=True)
        # 
        x={df[0]:set(df[1].gene) for df in df.groupby('Term')}                     
        adj = []                                                                        
        #num_universe = len(set(chain(*x.values())))
        num_universe = len(self.results.gene.unique())
        for i,a in enumerate(x.keys()):                                                              
            for j,b in enumerate(x.keys()):  
                if j < i:
                    continue
                common = set(x[a]).intersection(x[b])
                num_common = len(set(x[a]).intersection(x[b]))
                if a != b:
                    pval = hypergeom.sf(num_common-1,num_universe,len(x[a]),len(x[b]))
                else:
                    # This will make the diagonal of the matrix be the number HPO genes
                    # for the element
                    pval = len(x[a])

                adj.append((a,b,num_common,pval,','.join(common))) 
        adj = pd.DataFrame(adj)                                                         
        adj.columns = ['Term1','Term2','num_common','pval','common']
        # Stop early if we just want to return the lists 
        if return_genes == True:
            adj = adj[adj.num_common>0] 
            adj = adj[np.logical_not(adj.Term1==adj.Term2)]
            return adj.drop_duplicates()
        else:
            overlap = pd.pivot_table(adj,index='Term1',columns='Term2',values='num_common')
            # Mask out the lower diagonal on the overalp matrix
            overlap.values[tril_indices(len(overlap))] = 0
            pvals = pd.pivot_table(adj,index='Term2',columns='Term1',values='pval')
            # Mask out the upper tringular on the pvals matrix
            pvals.values[triu_indices(len(pvals),1)] = 0
            return (overlap+pvals).astype(float)

    def num_candidate_genes(self,fdr_cutoff=0.3,min_snp2gene_obs=2,dropna=False):
        candidates = self.high_priority_candidates(fdr_cutoff=fdr_cutoff,min_snp2gene_obs=min_snp2gene_obs)
        candidates['fdr'] = fdr_cutoff
        # Calculate Totals
        total = pd.DataFrame(pd.pivot_table(
            candidates,
            columns=['fdr','Method','COB'],
            values='gene',
            dropna=dropna,
            aggfunc=lambda x: len(set(x))
        ).fillna(0).astype(int),columns=['Total']).T
        # Pivot and aggregate
        by_term =  pd.pivot_table(
            candidates,
            columns=['fdr','Method','COB'],
            index=['Term'],
            values='gene',
            dropna=dropna,
            aggfunc=lambda x: len(set(x))
        ).fillna(0).astype(int)
        return by_term.append(total)

    
    ''' ----------------------------------------------------------------------------------
        Class Methods
    '''
    @classmethod
    def create(cls, gwas, description=None):
        if not isinstance(gwas, str):
            gwas = gwas.name
        self = super().create(gwas, description, type='Overlap')
        return self
 
    @classmethod
    def from_csv(cls,dir='./',sep='\t'):
        # Read in Gene specific data
        results = pd.concat(
            [pd.read_table(x,sep=sep) \
                for x in glob.glob(dir+"/*.overlap.tsv") ]
        )
        gwas = results.Ontology.unique()[0]
        self = cls.create(gwas)
        self.results = results
        # Add the results to the sqlite table
        self.results.to_sql('overlap',sqlite3.connect(self.db.filename),if_exists='append',index=False) 
        return self

    @classmethod
    def from_CLI(cls,args):
        '''
            Implements an interface for the CLI to perform overlap
            Analysis
        '''

        self = cls.create(args.gwas,description='CLI Overlap')
        # Build base camoco objects
        self.args = args
        self.cob = co.COB(args.cob)
        if args.go:
            self.ont = co.GOnt(args.gwas)
            args.candidate_window_size = 1
            args.candidate_flank_limit = 0
        else:
            self.ont = co.GWAS(args.gwas)
        self.generate_output_name()

        # Generate a terms iterable
        if 'all' in self.args.terms:
            terms = self.ont.iter_terms()
        else:
            terms = [self.ont[term] for term in self.args.terms]
        all_results = list()

        results = []
        # Iterate through terms and calculate
        for term in terms:
            if term.id in self.args.skip_terms:
                self.cob.log('Skipping {} since it was in --skip-terms',term.id)
            # Generate SNP2Gene Loci
            loci = self.snp2gene(term,self.ont)
            if len(loci) < 2 or len(loci) < args.min_term_size:
                self.cob.log('Not enough genes to perform overlap')
                continue
            if args.max_term_size != None and len(loci) > args.max_term_size:
                self.cob.log('Too many genes to perform overlap')
                continue
            # Send some output to the terminal
            self.cob.log(
                "Calculating Overlap for {} of {} in {} with window:{} and flank:{} ({} Loci)",
                term.id,
                self.ont.name,
                self.cob.name,
                self.args.candidate_window_size,
                self.args.candidate_flank_limit,
                len(loci)
            )
            if args.dry_run:
                continue

            # Do the dirty
            try:
                overlap = self.overlap(loci)
            except DataError as e:
                continue
            bootstraps = self.generate_bootstraps(loci,overlap)
            bs_mean = bootstraps.groupby('iter').score.apply(np.mean).mean()
            bs_std  = bootstraps.groupby('iter').score.apply(np.std).mean()
            # Calculate z scores for density
            if bs_std != 0:
                overlap['zscore'] = (overlap.score-bs_mean)/bs_std
                bootstraps['zscore'] = (bootstraps.score-bs_mean)/bs_std
            else:
                # If there is no variation, make all Z-scores 0
                overlap['zscore'] = bootstraps['zscore'] = 0
            # Calculate FDR
            overlap['fdr'] = np.nan
            max_zscore = int(overlap.zscore.max()) + 1
            for zscore in np.arange(0, max_zscore,0.25):
                num_random = bootstraps\
                        .groupby('iter')\
                        .apply(lambda df: sum(df.zscore >= zscore))\
                        .mean()
                num_real = sum(overlap.zscore >= zscore)
                # Calculate FDR
                if num_real != 0 and num_random != 0:
                    fdr = num_random / num_real
                elif num_real != 0 and num_random == 0:
                    fdr = 0
                else:
                    fdr = 1
                overlap.loc[overlap.zscore >= zscore,'fdr'] = fdr
                overlap.loc[overlap.zscore >= zscore,'num_real'] = num_real
                overlap.loc[overlap.zscore >= zscore,'num_random'] = num_random
                overlap.loc[overlap.zscore >= zscore,'bs_mean'] = bs_mean
                overlap.loc[overlap.zscore >= zscore,'bs_std'] = bs_std
                overlap.sort_values(by=['zscore'],ascending=False,inplace=True)
            overlap_pval = (
                (sum(bootstraps.groupby('iter').apply(lambda x: x.score.mean()) >= overlap.score.mean()))\
                / len(bootstraps.iter.unique())
            )
            # This gets collated into all_results below
            overlap['COB'] = self.cob.name
            overlap['Ontology'] = self.ont.name
            overlap['Term'] = term.id
            overlap['WindowSize'] = self.args.candidate_window_size
            overlap['FlankLimit'] = self.args.candidate_flank_limit
            overlap['TermLoci'] = len(term.loci)
            overlap['TermCollapsedLoci'] = len(loci)
            overlap['TermPValue'] = overlap_pval
            overlap['NumBootstraps'] = len(bootstraps.iter.unique())
            overlap['Method'] = self.args.method
            overlap['SNP2Gene'] = self.args.snp2gene
            results.append(overlap.reset_index())
        if not args.dry_run:
            # Consolidate results and output to files
            self.results = pd.concat(results)
            self.results.to_csv(self.args.out,sep='\t',index=None)
<<<<<<< HEAD
            overlap_object = cls.create(self.ont)
            overlap_object.results = results
            self.results.to_sql('overlap',sqlite3.connect(overlap_object.db.filename),if_exists='append',index=False)
            
=======
            
            # Make an actual results object if not exists
            overlap_object = cls.create(self.ont)
            
            # Save the results to the SQLite table
            self.results.to_sql('overlap',sqlite3.connect(overlap_object.db.filename),if_exists='append',index=False)
>>>>>>> 2eb0fda8

<|MERGE_RESOLUTION|>--- conflicted
+++ resolved
@@ -81,11 +81,7 @@
                   "num_real" REAL,
                   "score" REAL,
                   "zscore" REAL,
-<<<<<<< HEAD
-                  UNIQUE (COB, Ontology, Term, gene, WindowSize, FlankLimit, SNP2Gene) ON CONFLICT REPLACE
-=======
                   UNIQUE (COB, Ontology, Term, gene, WindowSize, FlankLimit, SNP2Gene, Method) ON CONFLICT REPLACE
->>>>>>> 2eb0fda8
                 );
         ''')
 
@@ -97,11 +93,7 @@
         Methods
     '''
     def get_data(self, gene=None, cob=None, term=None,
-<<<<<<< HEAD
-        windowSize=None, flankLimit=None, snp2gene=None):
-=======
         windowSize=None, flankLimit=None, snp2gene=None, method=None):
->>>>>>> 2eb0fda8
         '''
             Function to get data using any of the parameters it is normaly queried by
         '''
@@ -115,13 +107,9 @@
             'Term':term,
             'WindowSize':windowSize,
             'FlankLimit':flankLimit,
-<<<<<<< HEAD
-            'SNP2Gene':snp2gene}
-=======
             'SNP2Gene':snp2gene,
             'Method':method,
             }
->>>>>>> 2eb0fda8
         
         # For each argument, add a clase to the SQL query
         for k,v in args.items():
@@ -139,13 +127,6 @@
             query = query.rstrip(' WHERE')
         query += ';'
         
-<<<<<<< HEAD
-        # Run the query
-        #cur = self.db.cursor()
-        #cur.execute(query)
-        
-=======
->>>>>>> 2eb0fda8
         # Throw the results into a DataFrame for conviniece
         self.log('Executing: {}'.format(query))
         return pd.read_sql(query, sqlite3.connect(self.db.filename)).set_index('gene')
@@ -544,7 +525,6 @@
                     # This will make the diagonal of the matrix be the number HPO genes
                     # for the element
                     pval = len(x[a])
-
                 adj.append((a,b,num_common,pval,','.join(common))) 
         adj = pd.DataFrame(adj)                                                         
         adj.columns = ['Term1','Term2','num_common','pval','common']
@@ -615,7 +595,6 @@
             Implements an interface for the CLI to perform overlap
             Analysis
         '''
-
         self = cls.create(args.gwas,description='CLI Overlap')
         # Build base camoco objects
         self.args = args
@@ -660,7 +639,6 @@
             )
             if args.dry_run:
                 continue
-
             # Do the dirty
             try:
                 overlap = self.overlap(loci)
@@ -719,17 +697,10 @@
             # Consolidate results and output to files
             self.results = pd.concat(results)
             self.results.to_csv(self.args.out,sep='\t',index=None)
-<<<<<<< HEAD
-            overlap_object = cls.create(self.ont)
-            overlap_object.results = results
-            self.results.to_sql('overlap',sqlite3.connect(overlap_object.db.filename),if_exists='append',index=False)
-            
-=======
             
             # Make an actual results object if not exists
             overlap_object = cls.create(self.ont)
             
             # Save the results to the SQLite table
             self.results.to_sql('overlap',sqlite3.connect(overlap_object.db.filename),if_exists='append',index=False)
->>>>>>> 2eb0fda8
-
+

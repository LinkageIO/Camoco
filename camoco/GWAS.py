#!/usr/bin/python3

from .Ontology import Ontology
from .Term import Term
from .Locus import Locus


class GWAS(Ontology):
    '''
        Ontology extension for GWAS. This class implements when you
        do not have only loci found in a reference genome.
    '''
    def __init__(self,name):
        super().__init__(name,type='GWAS')

    def __getitem__(self, id):
        ''' retrieve a term by id '''
        try:
            (id, desc) = self.db.cursor().execute(
                'SELECT * from terms WHERE id = ?', (id, )
            ).fetchone()
            term_loci = [
                Locus(chrom,start,end,id=id,) \
                for term, id, chrom, start, end, window  in \
                self.db.cursor().execute(''' 
                    SELECT * from term_loci WHERE 
                    term = ?
                ''',(id,))
            ]
            # Iterate through loci and get attrs
            for locus in term_loci:
                for key,val in self.db.cursor().execute('''
                        SELECT key,val FROM loci_attr
                        WHERE term = ? AND id = ?
                        ''',(id,locus.id)).fetchall():
                    locus.attr[key] = val
            return Term(id, desc=desc, loci=term_loci)
        except TypeError as e: #Not in database
            raise e

    def add_term(self, term, cursor=None, overwrite=True):
        ''' 
            This will add a single term to the ontology.
            Extends the functionality of the Ontology class.
        '''
        try:
            if not cursor:
                # create a new cursor and initiate a transaction
                cur = self.db.cursor()
                cur.execute('BEGIN TRANSACTION')
            else:
                # Otherwise, assume that another transaction was initiated
                # perhaps by self.add_terms (notice the plurality)
                cur = cursor
            if overwrite:
                self.del_term(term.id,cursor=cur)
            # Add the term name and description
            cur.execute('''
                INSERT OR REPLACE INTO terms (id, desc)
                VALUES (?, ?)''', (term.id, term.desc)
            )
            # Add the term loci
            for locus in term.loci:
                cur.execute('''
                    INSERT OR REPLACE INTO term_loci 
                    (term, id, chrom, start, end, window)
                    VALUES (?, ?, ?, ? ,? ,?);
                    ''', (term.id, locus.id, locus.chrom,
                        locus.start, locus.end, locus.window)
                )
                cur.executemany('''
                    INSERT OR REPLACE INTO loci_attr
                    (term,id,key,val) VALUES (?,?,?,?);
                ''',[(term.id,locus.id,key,val) for key,val in locus.attr.items()])
            if not cursor: 
                # Still assume that 
                cur.execute('END TRANSACTION')
        except Exception as e:
            cur.execute('ROLLBACK')
            raise e

    def del_term(self,term,cursor=None):
        super().del_term(term,cursor=cursor)

        if not isinstance(term, str):
            id = term.id
        else:
            id = term
        # Get rid of the loci_attr also
        if not cursor:
            cur = self.db.cursor()
        else:
            cur = cursor
        cur.execute(''' 
            DELETE FROM loci_attr WHERE term = ?
        ''',(id,))

<<<<<<< HEAD

=======
    def set_strongest(self,attr=None,higher=None):
        if not(attr is None):
            self._global('strongest_attr',attr)
        if not(higher is None):
            self._global('strongest_higher',higher)
    
    def get_strongest_attr(self):
        return self._global('strongest_attr')
    
    def get_strongest_higher(self):
        return self._global('strongest_higher')
>>>>>>> 509b0747
        

    ''' -----------------------------------------------------------------------
            Internal Methods -- Factory Methods
    '''

    def _create_tables(self):
        super()._create_tables()
        # Add the loci table so it works with SNPs
        cur = self.db.cursor()
        cur.execute('''
            -- More concise to drop table and create new one.
            DROP TABLE term_loci;
            CREATE TABLE IF NOT EXISTS term_loci (
                term TEXT,
                -- Locus information
                id TEXT,
                chrom TEXT,
                start INT,
                end INT,
                window INT,
                -- Relationship here is b/w term and locus-id
                PRIMARY KEY(term,id)
            );
            -- Keep track of loci attributes
            CREATE TABLE IF NOT EXISTS loci_attr (
                -- Some loci may be associated with multiple terms, so term
                -- key is necessary
                term TEXT,
                id TEXT,
                key TEXT,
                val TEXT,
                PRIMARY KEY(term,id,key)
            );
        ''')

    
    ''' -----------------------------------------------------------------------
            Class Methods -- Factory Methods
    '''

    @classmethod
    def create(cls, name, description, refgen, type='GWAS'):
        '''
            Create an empty GWAS dataset.

            Parameters
            ----------
            name : str
                Name of the GWAS dataset
            description : str
                Short description of the GWAS dataset
            refgen : camoco.RefGen object
                The corresponding RefGen object that is 
                affiliated with the GWAS dataset. (For 
                extracting candidate genes, etc)

            Returns
            -------
            A camoco.GWAS object

            Note
            ----
            See classmethods: from_DataFrame and from_terms
            for help building GWAS datasets from other common
            data types.

        '''
        return super().create(name, description, refgen, type='GWAS')

    @classmethod
    def from_DataFrame(cls, df, name, description, refgen,
            term_col='Term', chr_col='CHR', pos_col=None,
            start_col=None, end_col=None, id_col=None, 
            strongest_attr='pval', strongest_higher=True
            ):
        '''
            Import an GWAS dataset from a pandas dataframe.
            Groups by term_col, then iterates over the rows in the group.
            It adds each row as a locus to the term.


            Parameters
            ----------
            df : Pandas.DataFrame
                The data frame containing information for GWAS. Terms will
                be created by grouping the "term_col" column. Loci for that
                term will be created from the 'chr_col' and either the 'pos_col'
                OR the 'start_col' and 'end_col' depending on what is specified. 
                See docs for those parameters for more info.
            name : str
                The name of the GWAS dataset
            description : str
                The description of the GWAS dataset
            refgen : camoco.RefGen object
                The corresponding reference genome for the loci that are within
                the terms for the GWAS dataset

            Keyword Parameters
            ------------------
            term_col : str (default: 'Term')
                The rows in *df* will be grouped by when adding loci to the terms.
                Each different value in the term column represents a different GWAS
                experiment, i.e. that loci in those rows will be added 
            chr_col : str (default: 'CHR')
                This column designates the chromosome that the row is affiliated with.
           |pos_col : str (default: None)
           |    If the pos_column is designated, the GWAS is assumed to be SNPs (i.e. 
           |    the start end end position of the loci are the same). There is no need
           |    to include the start_col or end_col
           |start_col : str (default: None)
           |    Represents the start position of the loci thats associated with the trait.
           |    If the start_col is designated, the end_col must also be designated.
           |    When included, the loci are are assumed to be QTL or genomic spans
           |end_col : str (default: None)
               Must be included if the start_col is inlcuded. Represents the end
                position of the locus associated with the trait.
            id_col : str (default: None)
                Assign an id to the locus
        '''
        self = cls.create(name, description, refgen)
        # group each trait by its name
        for term_id, df in df.groupby(term_col):
            term = Term(term_id)
            # we have a SNP
            if pos_col is not None:
                for i, row in df.iterrows():
                    # make sure there are no collisions with the Locus instance
                    # function names. This is hackey and I dont like it
                    kwargs = {
                        key:val for key, val in dict(row).items() \
                        if key not in Locus.__init__.__code__.co_varnames \
                        and key not in [chr_col,pos_col,start_col,end_col,id_col]
                    }
                    snp = Locus(
                        row[chr_col], int(row[pos_col]), int(row[pos_col]), 
                        gene_build=self.refgen.build, **kwargs
                    )
                    term.loci.add(snp)
            self.log("Importing {}", term)
            self.add_term(term)
        self.set_strongest(attr=strongest_attr,higher=strongest_higher)
        return self<|MERGE_RESOLUTION|>--- conflicted
+++ resolved
@@ -95,9 +95,6 @@
             DELETE FROM loci_attr WHERE term = ?
         ''',(id,))
 
-<<<<<<< HEAD
-
-=======
     def set_strongest(self,attr=None,higher=None):
         if not(attr is None):
             self._global('strongest_attr',attr)
@@ -109,7 +106,6 @@
     
     def get_strongest_higher(self):
         return self._global('strongest_higher')
->>>>>>> 509b0747
         
 
     ''' -----------------------------------------------------------------------

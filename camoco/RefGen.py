--- conflicted
+++ resolved
@@ -146,10 +146,7 @@
             otherwise a single gene
 
         '''
-<<<<<<< HEAD
-=======
-
->>>>>>> 2c942114
+
         cur = self.db.cursor()
         if isinstance(gene_list,str):
         # Handle when we pass in a single id
@@ -187,8 +184,6 @@
                     err_msg += bad_ids[x] + '\t'
                 raise ValueError(err_msg)
             return genes
-<<<<<<< HEAD
-=======
 
     def __getitem__(self,item):
         '''
@@ -215,7 +210,6 @@
             '''.format("','".join(map(str.upper,item))))
         ]
         return genes
->>>>>>> 2c942114
 
     def chromosome(self,id):
         '''
@@ -690,17 +684,12 @@
             cur = self.db.cursor()
             cur.execute('BEGIN TRANSACTION')
             cur.executemany(
-<<<<<<< HEAD
-                'INSERT OR IGNORE INTO genes VALUES (?,?,?,?)',
-=======
                 'INSERT OR REPLACE INTO genes VALUES (?,?,?,?)',
->>>>>>> 2c942114
                 ((gene.name,gene.chrom,gene.start,gene.end) for gene in genes)
             )
             self.log('Adding Gene attr info to database')
             cur.executemany(
-<<<<<<< HEAD
-                'INSERT OR IGNORE INTO gene_attrs VALUES (?,?,?)',
+                'INSERT OR REPLACE INTO gene_attrs VALUES (?,?,?)',
                 ((gene.id,key,val) for gene in genes for key,val in gene.attr.items())
             )
             if refgen:
@@ -711,11 +700,6 @@
                         als.append([al,id])
                 cur.executemany('INSERT OR REPLACE INTO aliases VALUES (?,?)',als)
 
-=======
-                'INSERT OR REPLACE INTO gene_attrs VALUES (?,?,?)',
-                ((gene.id,key,val) for gene in genes for key,val in gene.attr.items())
-            )
->>>>>>> 2c942114
             cur.execute('END TRANSACTION')
 
     def add_chromosome(self,chrom):
@@ -745,7 +729,6 @@
         cur.execute('END TRANSACTION')
 
     def aliases(self, gene_id):
-<<<<<<< HEAD
         if isinstance(gene_id,str):
             return [alias[0] for alias in self.db.cursor().execute('SELECT alias FROM aliases WHERE id = ?',[gene_id.upper()])]
         else:
@@ -759,9 +742,6 @@
                 else:
                     als[id] = [al]
             return als
-=======
-        return [alias[0] for alias in self.db.cursor().execute('SELECT alias FROM aliases WHERE id = ?',[gene_id.upper()])]
->>>>>>> 2c942114
 
     @classmethod
     def from_gff(cls,filename,name,description,build,organism):

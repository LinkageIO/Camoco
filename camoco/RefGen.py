#!/usr/bin/python3
<<<<<<< HEAD
import pyximport; pyximport.install()
=======

>>>>>>> e4f8f829
import camoco.RefGenDist as RefGenDist

from collections import defaultdict
import matplotlib.pylab as plt

from .Camoco import Camoco
from .Locus import Gene,Locus
from .Chrom import Chrom
from .Genome import Genome
from .Tools import memoize

import itertools
import collections
import random
import pandas as pd
import numpy as np
import math
import gzip

class RefGen(Camoco):
    def __init__(self,name):
        # initialize camoco instance
        super().__init__(name,type="RefGen")
        self._create_tables()

    @property
    def genome(self):
        return Genome(
            self.type + self.name,
            chroms = [Chrom(*x) for x in  self.db.cursor().execute('''
                SELECT id,length FROM chromosomes
            ''')]
        )

    def Gene(self,chrom,start,end,name,window=0,sub_loci=None,**kwargs):
        attrs = dict(self.db.cursor().execute('''
            SELECT key,val FROM gene_attrs WHERE id = ?
        ''',(name,)).fetchall())
        return Gene(chrom,start,end,name,window,
                sub_loci,**kwargs).update(
                    attrs
                )

    @memoize
    def num_genes(self):
        '''
            Returns the number of genes in the dataset
        '''
        return self.db.cursor().execute(
           ''' SELECT COUNT(*) FROM genes'''
        ).fetchone()[0]

    def random_gene(self,**kwargs):
        '''
            Returns a random gene within the reference genome.
            Also allows passing of keyword arguments to Locus
            constructor method allowing for flexible generation.
            See Locus.__init__ for more details.

            Parameters
            ----------
            **kwargs : key,value pairs
                Extra parameters passed onto the locus init method.

            Returns
            -------
            A locus object (Gene)

        '''
        return self.Gene(*self.db.cursor().execute('''
            SELECT chromosome,start,end,id from genes WHERE rowid = ?
            ''',(random.randint(1,self.num_genes()),)).fetchone(),
            **kwargs
        )
    def random_genes(self,count,**kwargs):
        rand_nums = np.random.randint(1,high=self.num_genes(),size=count)
        gene_info = self.db.cursor().executemany("SELECT chromosome,start,end,id from genes WHERE rowid = ?",[[int(rownum)] for rownum in rand_nums]).fetchall()
        gene_list = []
        for (chr,start,end,id) in gene_info:
            gene_list.append(Gene(chr,start,end=end,name=id,**kwargs))
        return gene_list

    def iter_chromosomes(self):
        ''' returns chrom object iterator '''
        return ( Chrom(*x) for x in self.db.cursor().execute('''
            SELECT id,length FROM chromosomes
        '''))

    def iter_genes(self):
        ''' iterates over genes in refgen,
            only returns genes within gene filter '''
        return (
            self.Gene(*x,build=self.build,organism=self.organism) \
            for x in self.db.cursor().execute('''
                SELECT chromosome,start,end,id FROM genes
            ''')
        )

    def from_ids(self, gene_list, check_shape=False):
        '''
            Returns a list of gene object from an iterable of id strings
            OR from a single gene id string.

            Parameters
            ----------
            gene_list : str OR iterable of str
                ID(s) of the genes you want to pull out
            check_shape : bool (default: False)
                Check if you get back the same number of ids you
                pass in. If false (default), just give back what
                you find, ignoring erronous ids.

            Returns
            -------
            A list of locus objects if you pass in an iterable,
            otherwise a single gene

        '''
        if isinstance(gene_list,str):
            # Handle when we pass in a single id
            gene_id = gene_list.upper()
            try:
                return self.Gene(
                    *self.db.cursor().execute('''
                        SELECT chromosome,start,end,id FROM genes WHERE id = ?
                        ''',(gene_id,)
                    ).fetchone(),
                    build=self.build,
                    organism=self.organism
                )
            except TypeError as e:
                raise ValueError('{} not in {}'.format(gene_id,self.name))
        genes = [
            self.Gene(*x,build=self.build,organism=self.organism) \
            for x in self.db.cursor().execute('''
                SELECT chromosome,start,end,id FROM genes WHERE id IN ('{}')
            '''.format("','".join(map(str.upper,gene_list))))
        ]
        if check_shape and len(genes) != len(gene_list):
            raise ValueError('Some input ids do not have genes in reference')
        return genes

    def __getitem__(self,item):
        '''
            A convenience method to extract loci from the reference geneome.
        '''
        return self.from_ids(item)

    def chromosome(self,id):
        '''
            returns a chromosome object
        '''
        try:
            return Chrom(*self.db.cursor().execute(
                '''SELECT id,length FROM chromosomes WHERE id = ?''',
                (id,)).fetchone()
            )
        except Exception as e:
            self.log("No chromosome where id = {}. Error: {}",id,e)

    def genes_within(self,loci,chain=True):
        '''
            Returns the genes within a locus, or None
        '''
        if isinstance(loci,Locus):
            return [
                self.Gene(*x,build=self.build,organism=self.organism) \
                for x in self.db.cursor().execute('''
                    SELECT chromosome,start,end,id FROM genes
                    WHERE chromosome = ?
                    AND start > ?
                    AND end < ?
                ''',(loci.chrom,loci.start,loci.end))]
        else:
            iterator = iter(loci)
            genes = [self.genes_within(locus,chain=chain) for locus in iterator]
            if chain:
                genes = list(itertools.chain(*genes))
            return genes

    def upstream_genes(self,locus,gene_limit=1000):
        '''
            returns genes upstream of a locus. Genes are ordered so that the
            nearest genes are at the beginning of the list.
        '''
        return [
            self.Gene(*x,build=self.build,organism=self.organism) \
            for x in self.db.cursor().execute('''
                SELECT chromosome,start,end,id FROM genes
                WHERE chromosome = ?
                AND start <= ?
                AND start >= ?
                ORDER BY start DESC
                LIMIT ?
            ''',(locus.chrom, locus.start, locus.upstream, gene_limit)
        )]

    def downstream_genes(self,locus,gene_limit=1000):
        '''
            returns genes downstream of a locus. Genes are ordered so that the
            nearest genes are at the beginning of the list.
        '''
        return [
            self.Gene(*x,build=self.build,organism=self.organism) \
            for x in self.db.cursor().execute('''
                SELECT chromosome,start,end,id FROM genes
                WHERE chromosome = ?
                AND start > ?
                AND start < ?
                ORDER BY start ASC
                LIMIT ?
            ''',(locus.chrom, locus.end, locus.downstream, gene_limit)
        )]

    def flanking_genes(self, loci, gene_limit=4,chain=True):
        '''
            Returns genes upstream and downstream from a locus
            ** including genes locus is within **
        '''
        if isinstance(loci,Locus):
            # If we cant iterate, we have a single locus
            locus = loci
            upstream_gene_limit = math.ceil(gene_limit/2)
            downstream_gene_limit = math.floor(gene_limit/2)
            up_genes = self.upstream_genes(
                locus, gene_limit=upstream_gene_limit
            )
            down_genes = self.downstream_genes(
                locus, gene_limit=downstream_gene_limit
            )
            if chain:
                return list(itertools.chain(up_genes,down_genes))
            return (up_genes,down_genes)
        else:
            iterator = iter(loci)
            genes = [self.flanking_genes(locus,gene_limit=gene_limit) \
                for locus in iterator
            ]
            if chain:
                genes = list(itertools.chain(*genes))
            return genes

    def bootstrap_candidate_genes(self,loci,gene_limit=4,chain=True):
        '''
            Returns candidate genes which are random, but conserves
            total number of overall genes.

            Parameters
            ----------
            loci : camoco.Locus (also handles an iterable containing Loci)
                a camoco locus or iterable of loci
            gene_limit : int (default : 4)
                The total number of flanking genes
                considered a candidate surrounding a locus
            chain : bool (default : true)
                Calls itertools chain on results before returning

            Returns
            -------
            a list of candidate genes (or list of lists if chain is False)

        '''
        if isinstance(loci,Locus):
            # We now have a single locus
            locus = loci
            # grab the actual candidate genes
            num_candidates = len(self.candidate_genes(
                locus,gene_limit=gene_limit,chain=True)
            )
            if num_candidates == 0:
                return []
            # Snps a random genes from the genome
            random_gene = self.random_gene()
            # Extend the window to something crazy
            random_gene.window = 10e10
            # Snag the same number of candidates
            random_candidates = self.upstream_genes(
                random_gene,gene_limit=num_candidates
            )
            if len(random_candidates) != num_candidates:
                # somehow we hit the end of a chromosome
                # or something, just recurse
                return self.bootstrap_candidate_genes(
                    locus,gene_limit=gene_limit,chain=chain)
            assert len(random_candidates) == num_candidates
            return random_candidates
        else:
            # Sort the loci so we can collapse down
            locus_list = sorted(loci)
            seen = set()
            bootstraps = list()
            for locus in locus_list:
                # compare downstream of last locus to current locus
                target_len = len(self.candidate_genes(
                    locus,gene_limit=gene_limit)
                )
                genes = self.bootstrap_candidate_genes(
                    locus, gene_limit=gene_limit, chain=chain
                )
                # If genes randomly overlap, resample
                while np.any([x in seen for x in itertools.chain(genes,)]):
                    genes = self.bootstrap_candidate_genes(
                        locus, gene_limit=gene_limit, chain=chain
                    )
                # Add all new bootstrapped genes to the seen list
                [seen.add(x) for x in itertools.chain(genes,)]
                assert target_len == len(genes)
                bootstraps.append(genes)
            if chain:
                bootstraps = list(set(itertools.chain(*bootstraps)))
            self.log("Found {} bootstraps",len(bootstraps))
            return bootstraps

    def candidate_genes(self, loci, gene_limit=4,chain=True):
        '''
            SNP to Gene mapping.
            Return Genes between locus start and stop, plus additional
            flanking genes (up to gene_limit)

            Parameters
            ----------
            loci : camoco.Locus (also handles an iterable containing Loci)
                a camoco locus or iterable of loci
            gene_limit : int (default : 4)
                The total number of flanking genes
                considered a candidate surrounding a locus
            chain : bool (default : true)
                Calls itertools chain on results before returning

            Returns
            -------
            a list of candidate genes (or list of lists if chain is False)

        '''
        if isinstance(loci,Locus):
            # If not an iterator, its a single locus
            locus = loci
            genes_within = self.genes_within(locus)
            up_genes,down_genes = self.flanking_genes(
                locus,gene_limit=gene_limit,chain=False
            )
            return list(itertools.chain(up_genes,genes_within,down_genes))
        else:
            iterator = iter(sorted(loci))
            genes = [
                self.candidate_genes(
                    locus,gene_limit=gene_limit,chain=chain
                ) for locus in iterator
            ]
            if chain:
                genes = list(set(itertools.chain(*genes)))
            return genes


    def pairwise_distance(self, gene_list=None):
        '''
            returns a vector containing the pairwise distances between genes
            in gene_list in vector form. See np.squareform for matrix
            conversion.
        '''
        if gene_list is None:
            gene_list = list(self.iter_genes())
        query = '''
                SELECT genes.id, chrom.rowid, start FROM genes
                LEFT JOIN chromosomes chrom ON genes.chromosome = chrom.id
                WHERE genes.id in ("{}")
                ORDER BY genes.id
        '''.format('","'.join([g.id for g in gene_list]))
        # extract chromosome row ids and gene start positions for each gene
        positions = pd.DataFrame(
            # Grab the chromosomes rowid because its numeric
            self.db.cursor().execute(query).fetchall(),
            columns=['gene','chrom','pos']
        ).sort('gene')
        # chromosome needs to be floats
        positions.chrom = positions.chrom.astype('float')
        assert len(positions) == len(gene_list), \
            'Some genes in dataset not if RefGen'
        assert all(positions.gene == [g.id for g in gene_list]), \
            'Genes are not in the correct order!'
        distances = RefGenDist.gene_distances(
            positions.chrom.values,positions.pos.values
        )
        return distances

    def summary(self):
        print ("\n".join([
            'Reference Genome: {} - {} - {}',
            '{} genes',
            'Genome:',
            '{}']).format(
                self.organism,self.build,
                self.name,self.num_genes(),
                self.genome
            )
        )

    def plot_loci(self,loci,filename,gene_limit=4):
        '''
            Plots the loci, windows and candidate genes

            Parameters
            ----------
            loci : iterable of co.Loci
                The loci to print
            filename : str
                The output filename
        '''
        plt.clf()
        # Each chromosome gets a plot
        chroms = set([x.chrom for x in loci])
        f, axes = plt.subplots(len(chroms),figsize=(10,4*len(chroms)))
        # Loci Locations
        chromloci = defaultdict(list)
        for locus in sorted(loci):
            chromloci[locus.chrom].append(locus)

        # iterate over Loci
        seen_chroms = set([loci[0].chrom])
        voffset = 1 # Vertical Offset
        hoffset = 0 # Horizonatal Offset
        current_chrom = 0
        for i,locus in enumerate(loci):
            # Reset the temp variables in necessary
            if locus.chrom not in seen_chroms:
                seen_chroms.add(locus.chrom)
                current_chrom += 1
                voffset = 1
                hoffset = 0
            # Do the access things
            cax = axes[current_chrom]
            cax.set_ylabel('Chrom: '+ locus.chrom)
            cax.set_xlabel('Loci')
            cax.get_yaxis().set_ticks([])
            #cax.get_xaxis().set_ticks([])
            # shortcut for current axis
            cax.hold(True)
            # place marker for start window
            cax.scatter(hoffset,voffset,marker='>')
            # place marker for start snp
            cax.scatter(hoffset+locus.window,voffset,marker='.',color='blue')
            # place marker for stop snp
            cax.scatter(hoffset+locus.window+len(locus),voffset,marker='.',color='blue')
            # place marker for stop snp
            cax.scatter(hoffset+locus.window+len(locus)+locus.window,voffset,marker='<')

            # place markers for sub snps
            for subsnp in locus.sub_loci:
                cax.scatter(hoffset+subsnp.start-locus.start+locus.window,voffset,marker='.',color='blue')

            # place a block for interlocal distance
            cax.barh(
                bottom=voffset,
                width=50,
                height=1,
                left=hoffset+locus.window+len(locus)+locus.window,
                color='red'
            )
            # grab the candidate genes
            for gene in self.candidate_genes(locus,gene_limit=gene_limit):
                cax.barh(
                    bottom=voffset,
                    width = len(gene),
                    height= 1,
                    left=gene.start-locus.start+locus.window,
                    color='red'
                )
            voffset += 5

        plt.savefig(filename)
        del f

    def __repr__(self):
        return 'Reference Genome: {} - {} - {}'.format(
            self.organism,self.build,self.name
        )

    def __len__(self):
        return self.num_genes()

    def __contains__(self,obj):
        ''' flexible on what you pass into the 'in' function '''
        if isinstance(obj,Locus):
            # you can pass in a gene object (this expression
            # should ALWAYS be true if you
            # created gene object from this RefGen)
            if self.db.cursor().execute(
                '''SELECT COUNT(*) FROM genes WHERE id = ?''',
                (obj.id.upper(),)).fetchone()[0] == 1:
                return True
            else:
                return False
        elif isinstance(obj,str):
            # Can be a string object
            if self.db.cursor().execute('''
                SELECT COUNT(*) FROM genes WHERE id = ?''',
                (str(obj).upper(),)).fetchone()[0] == 1:
                return True
            else:
                return False
        else:
            raise TypeError('Cannot test for containment for {}'.format(obj))

    def _build_indices(self):
        self.log('Building Indices')
        cur = self.db.cursor()
        cur.execute('''
            CREATE INDEX IF NOT EXISTS genepos ON genes (chromosome,start);
            CREATE INDEX IF NOT EXISTS geneid ON genes (id);
            CREATE INDEX IF NOT EXISTS geneattr ON gene_attrs (id);
        ''')

    def add_gene(self,gene):
        if isinstance(gene,Locus):
            self.db.cursor().execute('''
            INSERT OR IGNORE INTO genes VALUES (?,?,?,?)
            ''',(gene.name,gene.chrom,gene.start,gene.end))
            self.db.cursor().executemany('''
            INSERT OR IGNORE INTO gene_attrs VALUES (?,?,?)
            ''',[(gene.id,key,val) for key,val in gene.attr.items()])
        else:
            # support adding lists of genes
            genes = list(gene)
            self.log('Adding {} Gene base info to database'.format(len(genes)))
            self.db.cursor().execute('BEGIN TRANSACTION')
            self.db.cursor().executemany(
                'INSERT OR IGNORE INTO genes VALUES (?,?,?,?)',
                ((gene.name,gene.chrom,gene.start,gene.end) for gene in genes)
            )
            self.log('Adding Gene attr info to database')
            self.db.cursor().executemany(
                'INSERT OR IGNORE INTO gene_attrs VALUES (?,?,?)',
                ((gene.id,key,val) for gene in genes for key,val in gene.attr.items())
            )
            self.db.cursor().execute('END TRANSACTION')

    def add_chromosome(self,chrom):
        ''' adds a chromosome object to the class '''
        self.db.cursor().execute('''
            INSERT OR REPLACE INTO chromosomes VALUES (?,?)
        ''',(chrom.id,chrom.length))

    @classmethod
    def from_gff(cls,filename,name,description,build,organism):
        '''
            Imports RefGen object from a gff (General Feature Format) file.
            See more about the format here:
            http://www.ensembl.org/info/website/upload/gff.html

            Parameters
            ----------

            filename : str
                The path to the GFF file.
            name : str
                The name if the RefGen object to be stored in the core
                camoco database.
            description : str
                A short description of the RefGen for future reference
            build : str
                A string designating the genome build, used for comparison
                operations, genes may share IDS but are different across build.
            organism : str
                A short string describing the organims this RefGen is coming
                from. Again, is used in comparing equality among genes which
                may have the same id or name.

        '''
        self = cls.create(name,description,type='RefGen')
        self._global('build',build)
        self._global('organism',organism)
        genes = list()
        if filename.endswith('.gz'):
            IN = gzip.open(filename,'rt')
        else:
            IN = open(filename,'r')
        for line in IN:
            #skip comment lines
            if line.startswith('#'):
                continue
            (chrom,source,feature,start,
             end,score,strand,frame,attributes) = line.strip().split('\t')
            attributes = dict([(field.strip().split('=')) \
                for field in attributes.strip(';').split(';')])
            if feature == 'chromosome':
                self.log('Found a chromosome: {}',attributes['ID'].strip('"'))
                self.add_chromosome(Chrom(attributes['ID'].strip('"'),end))
            if feature == 'gene':
                genes.append(
                    Gene(
                        chrom,int(start),int(end),
                        attributes['ID'].upper().strip('"'),strand=strand,
                        build=build,organism=organism
                    ).update(attributes)
                )
        IN.close()
        self.add_gene(genes)
        self._build_indices()
        return self

    @classmethod
    def filtered_refgen(cls,name,description,refgen,gene_list):
        '''
            Copies from a previous instance of refgen, making sure
            each gene is within gene list
        '''
        self = cls.create(name,description,'RefGen')
        self._global('build',refgen.build)
        self._global('organism',refgen.organism)
        # Should have the same chromosomes
        for chrom in refgen.iter_chromosomes():
            self.add_chromosome(chrom)
        # Add the genes from genelist
        self.add_gene(gene_list)
        self._build_indices()
        return self

    def _create_tables(self):
        cur = self.db.cursor()
        cur.execute('''
            CREATE TABLE IF NOT EXISTS chromosomes (
                id TEXT NOT NULL UNIQUE,
                length INTEGER NOT NULL
            );
            CREATE TABLE IF NOT EXISTS genes (
                id TEXT NOT NULL UNIQUE,
                chromosome TEXT NOT NULL,
                start INTEGER,
                end INTEGER
            );
            CREATE TABLE IF NOT EXISTS gene_attrs (
                id TEXT NOT NULL,
                key TEXT,
                val TEXT
            )
        ''');<|MERGE_RESOLUTION|>--- conflicted
+++ resolved
@@ -1,9 +1,4 @@
 #!/usr/bin/python3
-<<<<<<< HEAD
-import pyximport; pyximport.install()
-=======
-
->>>>>>> e4f8f829
 import camoco.RefGenDist as RefGenDist
 
 from collections import defaultdict

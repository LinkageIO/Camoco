import os
import sys
import time
import re
import functools

from termcolor import colored, cprint
from itertools import chain

<<<<<<< HEAD
from .Locus import Locus
from .Config import cf
=======
from camoco.Locus import Locus
from camoco.Config import cf
from apsw import CantOpenError
>>>>>>> 9c9d1008

import camoco as co

import matplotlib.pylab as pylab
import numpy as np
import pandas as pd
import statsmodels.api as sm
from statsmodels.sandbox.regression.predstd import wls_prediction_std


def available_datasets(type=None, name=None):
    try:
        cur = co.Camoco("Camoco", type='Camoco').db.cursor()
        if type:
            datasets = cur.execute('''
                SELECT type, name, description, added
                FROM datasets WHERE type = ?
                ORDER BY type;''', (type, )).fetchall()
        else:
            datasets = cur.execute("SELECT type, name, description, added FROM datasets ORDER BY type;").fetchall()
        if datasets:
            datasets = pd.DataFrame(datasets, columns=["Type", "Name", "Description", "Date Added"])
        else:
            datasets = pd.DataFrame(columns=["Type", "Name", "Description", "Date Added"])
        # Check to see if we are looking for a specific dataset
        if name is not None:
            return True if name in datasets['Name'].values else False
        else:
            return datasets
    except CantOpenError as e:
        return False

def del_dataset(type, name, safe=True):
    c = co.Camoco("Camoco")
    if safe:
        c.log("Are you sure you want to delete {}", name)
        if input("[Y/n]:") != 'Y':
            c.log("Nothing Deleted")
            return
    c.log("Deleting {}", name)
    c.db.cursor().execute(''' DELETE FROM datasets WHERE name = '{}' and type = '{}';'''.format(name, type))
    try:
        os.remove(
            os.path.expanduser(os.path.join(
                cf.get('options', 'basedir'),
                'databases',
                '{}.{}.db'.format(type, name)
                )
            )
        )
    except FileNotFoundError as e:
        c.log('Database Not Found: {}'.format(e))
    try:
        os.remove(
            os.path.expanduser(os.path.join(
                cf.get('options', 'basedir'),
                'databases',
                '{}.{}.hd5'.format(type, name)
                )
            )
        )
    except FileNotFoundError as e:
        c.log('Database Not Found: {}'.format(e))
    if type == 'Expr':
        # also have to remove the COB specific refgen
        del_dataset('RefGen', 'Filtered'+name, safe=safe)

<<<<<<< HEAD
def mv_dataset(type,name,new_name):
    c = co.Camoco("Camoco")
    c.db.cursor().execute("UPDATE datasets SET name = ? WHERE name = ? and type = ?",(new_name,name,type))
    os.rename(c._resource('databases','.'.join([type,name])+".db"),c._resource('databases',".".join([type,new_name])+".db"))

def redescribe_dataset(type,name,new_desc):
    c = co.Camoco("Camoco")
    c.db.cursor().execute("UPDATE datasets SET description = ? WHERE name = ? and type = ?",(new_desc,name,type))
=======
def mv_dataset(type, name, new_name):
    c = Camoco("Camoco")
    c.db.cursor().execute("UPDATE datasets SET name = ? WHERE name = ? and type = ?", (new_name, name, type))
    os.rename(c._resource('databases', '.'.join([type, name])+".db"), c._resource('databases', ".".join([type, new_name])+".db"))

def redescribe_dataset(type, name, new_desc):
    c = Camoco("Camoco")
    c.db.cursor().execute("UPDATE datasets SET description = ? WHERE name = ? and type = ?", (new_desc, name, type))
>>>>>>> 9c9d1008

def memoize(obj):
    cache = obj.cache = {}
    @functools.wraps(obj)
    def memoizer(*args, **kwargs):
        # Give us a way to clear the cache
        if 'clear_cache' in kwargs:
            cache.clear()
        # This wraps the calling of the memoized object
        key = str(args) + str(kwargs)
        if key not in cache:
            cache[key] = obj(*args, **kwargs)
        return cache[key]
    return memoizer


class log(object):

    def __init__(self, msg=None, *args, color='green'):
        if msg is not None:
            print(colored(" ".join(["[LOG]", time.ctime(), '-', msg.format(*args)]), color=color), file=sys.stderr)
        self.quiet = False

    @classmethod
    def warn(cls, msg, *args):
        cls(msg, *args, color='red')

    def __call__(self, msg, *args, color='green'):
        if cf['logging']['log_level'] == 'verbose':
            print(colored(" ".join(["[LOG]", time.ctime(), '-', msg.format(*args)]), color=color), file=sys.stderr)


def plot_flanking_vs_inter(cob):
    import numpy as np
    from scipy import stats
    import statsmodels.api as sm
    import matplotlib.pyplot as plt
    from statsmodels.distributions.mixture_rvs import mixture_rvs
    log('Getting genes')
    genes = sorted(list(cob.refgen.iter_genes()))
    flanking = np.array([cob.coexpression(genes[i], genes[i-1]).score for i in  range(1, len(genes))])
    inter = cob.coex[~np.isfinite(cob.coex.distance)].score.values
    log('Getting flanking KDE')
    # get the KDEs
    flanking_kde = sm.nonparametric.KDEUnivariate(flanking)
    flanking_kde.fit()
    log('Getting Inter KDE')
    inter_kde = sm.nonparametric.KDEUnivariate(inter)
    inter_kde.fit()
    log('Plotting')
    plt.clf()
    fig = plt.figure(figsize=(8, 4))
    fig.hold(True)
    ax = fig.add_subplot(1, 1, 1)
    ax.set_xlim([-4, 4])
    ax.set_ylim([0, 0.5])
    ax.plot(flanking_kde.support, flanking_kde.density, lw=2, color='black', alpha=1)
    ax.fill(flanking_kde.support, flanking_kde.density, color='red', alpha=0.3, label='Cis Interactions')
    ax.scatter(np.median(flanking), -0.05, marker='D', color='red')
    ax.set_xlim([-4, 4])
    ax.set_ylim([0, 0.5])
    ax.plot(inter_kde.support, inter_kde.density, lw=2, color='black')
    ax.fill(inter_kde.support, inter_kde.density, color='blue', alpha=0.3, label='Trans Interactions')
    ax.scatter(np.median(inter), -0.05, marker='D', color='blue')
    ax.set_xlabel('CoExpression Interaction (Z-Score)')
    ax.set_ylabel('Distribution Density')
    fig.tight_layout()
    fig.savefig("{}_flank_inter.png".format(cob.name))


<<<<<<< HEAD
def plot_local_global_degree(term,filename=None,bootstraps=1):
    ROOT = COB("ROOT")
=======
def plot_local_global_degree(term, filename=None, bootstraps=1):
    ROOT = co.COB("ROOT")
>>>>>>> 9c9d1008
    RZM = ROOT.refgen # use root specific for bootstraps
    hood = ROOT.neighborhood(term.flanking_genes(RZM))
    bshood = pd.concat([ROOT.neighborhood(term.bootstrap_flanking_genes(RZM)) for _ in range(0, bootstraps)])
    pylab.clf()
    pylab.scatter(bshood['local'], bshood['global'], alpha=0.05)
    pylab.scatter(hood['local'], hood['global'], c='r')
    pylab.xlabel('Local Degree')
    pylab.ylabel('Global Degree')
    pylab.title('{} Locality'.format(term.id))
    if filename is None:
        filename = "{}_locality.png".format(term.id)
    pylab.savefig(filename)

<<<<<<< HEAD
def plot_local_vs_cc(term,filename=None,bootstraps=1):
    RZM = COB('ROOT').refgen # use root specific for bootstraps
    pylab.clf()
    for _ in range(0,bootstraps):
        graph = COB('ROOT').graph(term.bootstrap_flanking_genes(RZM))
=======
def plot_local_vs_cc(term, filename=None, bootstraps=1):
    RZM = co.COB('ROOT').refgen # use root specific for bootstraps
    pylab.clf()
    for _ in range(0, bootstraps):
        graph = co.COB('ROOT').graph(term.bootstrap_flanking_genes(RZM))
>>>>>>> 9c9d1008
        degree = np.array(graph.degree())
        cc = np.array(graph.transitivity_local_undirected(weights='weight'))
        nan_mask = np.isnan(cc)
        pylab.scatter(degree[~nan_mask], cc[~nan_mask], alpha=0.05)
    # plot empirical
    graph = COB('ROOT').graph(term.flanking_genes(RZM))
    degree = np.array(graph.degree())
    cc = np.array(graph.transitivity_local_undirected(weights='weight'))
    nan_mask = np.isnan(cc)
    pylab.scatter(degree[~nan_mask], cc[~nan_mask])
    pylab.xlabel('Local Degree')
    pylab.ylabel('Clustering Coefficient')
    if filename is None:
        filename = "{}_cc.png".format(term.id)
    pylab.savefig(filename)<|MERGE_RESOLUTION|>--- conflicted
+++ resolved
@@ -7,14 +7,9 @@
 from termcolor import colored, cprint
 from itertools import chain
 
-<<<<<<< HEAD
 from .Locus import Locus
 from .Config import cf
-=======
-from camoco.Locus import Locus
-from camoco.Config import cf
 from apsw import CantOpenError
->>>>>>> 9c9d1008
 
 import camoco as co
 
@@ -82,7 +77,6 @@
         # also have to remove the COB specific refgen
         del_dataset('RefGen', 'Filtered'+name, safe=safe)
 
-<<<<<<< HEAD
 def mv_dataset(type,name,new_name):
     c = co.Camoco("Camoco")
     c.db.cursor().execute("UPDATE datasets SET name = ? WHERE name = ? and type = ?",(new_name,name,type))
@@ -91,16 +85,6 @@
 def redescribe_dataset(type,name,new_desc):
     c = co.Camoco("Camoco")
     c.db.cursor().execute("UPDATE datasets SET description = ? WHERE name = ? and type = ?",(new_desc,name,type))
-=======
-def mv_dataset(type, name, new_name):
-    c = Camoco("Camoco")
-    c.db.cursor().execute("UPDATE datasets SET name = ? WHERE name = ? and type = ?", (new_name, name, type))
-    os.rename(c._resource('databases', '.'.join([type, name])+".db"), c._resource('databases', ".".join([type, new_name])+".db"))
-
-def redescribe_dataset(type, name, new_desc):
-    c = Camoco("Camoco")
-    c.db.cursor().execute("UPDATE datasets SET description = ? WHERE name = ? and type = ?", (new_desc, name, type))
->>>>>>> 9c9d1008
 
 def memoize(obj):
     cache = obj.cache = {}
@@ -171,13 +155,8 @@
     fig.savefig("{}_flank_inter.png".format(cob.name))
 
 
-<<<<<<< HEAD
-def plot_local_global_degree(term,filename=None,bootstraps=1):
-    ROOT = COB("ROOT")
-=======
 def plot_local_global_degree(term, filename=None, bootstraps=1):
     ROOT = co.COB("ROOT")
->>>>>>> 9c9d1008
     RZM = ROOT.refgen # use root specific for bootstraps
     hood = ROOT.neighborhood(term.flanking_genes(RZM))
     bshood = pd.concat([ROOT.neighborhood(term.bootstrap_flanking_genes(RZM)) for _ in range(0, bootstraps)])
@@ -191,19 +170,11 @@
         filename = "{}_locality.png".format(term.id)
     pylab.savefig(filename)
 
-<<<<<<< HEAD
-def plot_local_vs_cc(term,filename=None,bootstraps=1):
-    RZM = COB('ROOT').refgen # use root specific for bootstraps
-    pylab.clf()
-    for _ in range(0,bootstraps):
-        graph = COB('ROOT').graph(term.bootstrap_flanking_genes(RZM))
-=======
 def plot_local_vs_cc(term, filename=None, bootstraps=1):
     RZM = co.COB('ROOT').refgen # use root specific for bootstraps
     pylab.clf()
     for _ in range(0, bootstraps):
         graph = co.COB('ROOT').graph(term.bootstrap_flanking_genes(RZM))
->>>>>>> 9c9d1008
         degree = np.array(graph.degree())
         cc = np.array(graph.transitivity_local_undirected(weights='weight'))
         nan_mask = np.isnan(cc)

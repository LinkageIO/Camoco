#! /usr/bin/python3

from .Camoco import Camoco
from .RefGen import RefGen
from .Tools import memoize
from scipy.spatial.distance import pdist, squareform, euclidean
from scipy.stats import hypergeom, pearsonr
from scipy.stats.mstats import rankdata as mrankdata
from scipy.cluster.hierarchy import linkage, dendrogram
from collections import defaultdict,Counter

import matplotlib
import pandas as pd
import numpy as np
import matplotlib.pyplot as plt
import io
import re
import string

pd.set_option('display.width', 100)

class Expr(Camoco):
    '''
        A representation of gene expression. The base data structure for this
        guy is a
    '''
<<<<<<< HEAD
    def __init__(self,name):
        super().__init__(name=name,type='Expr')
=======
    def __init__(self, name):
        super().__init__(name=name, type='Expr') 
>>>>>>> e4f8f829
        # Part I: Load the Expression dataset
        try:
            self.log('Loading Expr table')
            # Open the HDF5 store
            self.hdf5 = self._hdf5(name)
            # Load the expression Data
            self._expr = self.hdf5['expr']
            self._gene_qc_status = self.hdf5['gene_qc_status']
        except KeyError as e:
            self._expr = pd.DataFrame()
        self.log('Building Expr Index')
        self._expr_index = defaultdict(
            lambda: None,
<<<<<<< HEAD
            {gene:index for index,gene in enumerate(self._expr.index)}
        )
=======
            {gene:index for index, gene in enumerate(self._expr.index)}
        ) 
>>>>>>> e4f8f829
        # Part II: Load the Reference Genome
        try:
            self.log('Loading RefGen')
            self.refgen = RefGen(self.refgen)
        except TypeError as e:
            self.log.warn('RefGen for {} not set!', self.name)
        except NameError as e:
            self.log.warn('Refgen for {} not available, must be reset!', self.name)

    def __contains__(self, obj):
        if obj in self._expr.index:
            return True
        if obj in self._expr.columns:
            return True
        try:
            if obj.id in self._expr.index:
                return True
        except AttributeError as e:
            pass
        return False

    def __repr__(self):
        return ""

    def __str__(self):
        pass

    def num_genes(self):
        return len(self._expr.index)

    def num_accessions(self):
        return len(self._expr.columns)

    def shape(self):
        return self._expr.shape

    def zscore(self):
        pass

    def accessions(self):
        return self._expr.columns

<<<<<<< HEAD
    def genes(self,raw=False):
        # Returns a list of distinct genes
=======
    def genes(self, raw=False):
        # Returns a list of distinct genes 
>>>>>>> e4f8f829
        if raw is False:
            return self.refgen.from_ids(self._expr.index)
        else:
            return self.refgen.from_ids(self.hdf5['raw_expr'].index)

    def expr_profile(self, gene):
        '''
            return the expression profile for a gene
        '''
        return self._expr.loc[gene.id]

    def is_normalized(self, max_val=None, raw=False):
        if max_val is not None:
            max_val = max_val # Use the user defined max val
        elif self.rawtype.upper() == 'RNASEQ':
            max_val = 1100
        elif self.rawtype.upper() == 'MICROARRAY':
            max_val = 100
        return self._expr.apply(
            lambda col: np.nanmax(col.values) < max_val, axis=0
        )

<<<<<<< HEAD
    def max_values(self,axis=0):
        return np.nanmax(self._expr,axis=axis)

=======
    def max_values(self, axis=0):
        return np.nanmax(self._expr, axis=axis)
    
>>>>>>> e4f8f829
    def anynancol(self):
        '''
            A gut check method to make sure none of the expression columns
            got turned into all nans. Because apparently that is a problem.
        '''
        return any(self._expr.apply(lambda col: all(np.isnan(col)), axis=0))

    def expr(self, genes=None, accessions=None, raw=False):
        '''
            Access raw and QC'd expression data.

            Parameters
            ----------
            genes : iterable of camoco.Locus objects (default: None)
                If not None, this will retrieve the expression values for
                the loci specified within the iterable, otherwise it will
                include ALL loci in the expr dataset
            accessions : iterable of str (default: None)
                If not None, will retrieve expression values for the
                accessions (experiments) specified, otherwise will
                retrieve ALL accessions.
            raw : bool (default: False)
                Flag to indicate on using the raw table versus the current
                expr table. See the transformation_log for more details on
                the difference.
            zscore : bool (default: False)

        '''
        if raw is True:
            self.log('Extracting raw expression values')
            df = self.hdf5['raw_expr'] 
        else:
            df = self._expr
        if genes is not None:
            df = df.loc[[x.id for x in genes], :]
        if accessions is not None:
            df = df[accessions]
        return df

    def plot_accession_histograms(self, bins=50, figsize=(16, 8)):
        ''' 
            Plot histogram of accession expression values.
        '''
        raw = self.hdf5['raw_expr']
        qcd = self._expr

        for name, values in qcd.iteritems():
            raw_values = raw[name]
            # Shorten name
            if len(name) > 20:
                name = name[0:20] + '...' + name[-11:-1]
            self.log('Plotting values for {}', name)
            # Extract out the raw values
            raw_valid = np.ma.masked_invalid(raw_values)
            # Extract out the normalized values
            valid = np.ma.masked_invalid(values)
            # Plot histograms
            f = plt.figure(figsize=figsize)
            plt.subplot(121)
            plt.hist(raw_valid[~raw_valid.mask], bins=bins) 
            plt.xlim(-15, 15)
            plt.title('{}:{}'.format(self.name, name))
            plt.ylabel('Frequency')
            plt.subplot(122)
            plt.hist(valid[~valid.mask], bins=bins)
            plt.xlabel('Expression')
            plt.xlim(-15, 15)

            plt.savefig("ACC_HIST_{}:{}.png".format(self.name, name)) 
            plt.close(f)


    '''
        Internal Methods ------------------------------------------------------
    '''

    def _update_values(self, df, transform_name, raw=False):
        '''
            updates the 'expression' table values with values from df.
            Requires a transformation name for the log.
            Option to overwrite raw table or working table.

            Parameters
            ----------
            df : DataFrame
                Updates the internal values for the Expr object
                with values in the data frame.
            transform_name : str
                A short justification for what was done to the
                updated values.
            raw : bool (default: False)
                A flag to update the raw values. This also resets
                the current values to what is in df.

        '''
        # update the transformation log
        assert len(set(df.columns)) == len(df.columns)
        assert len(set(df.index)) == len(df.index)
        self._transformation_log(transform_name)
        if raw == True:
            table = 'raw_expr' 
            # If we are updating the raw table, remove the 
            # normal table since it assumes it came from 
            # the raw table.
            self._reset(raw=False)
        else:
            table = 'expr'
            # Keep full names in raw, but compress the 
            # names in the normed network
            def shorten(x):
                if len(x) > 30:
                    return x[0:20] + '...' + x[-10:-2]
                else:
                    return x
            df.columns = [shorten(x) for x in df.columns]
        # Sort the table by genes
        df = df.sort()
        # ensure that column names are alphanumeric
        # hdf5 doesn't like unicode characters
        pattern = re.compile('[^A-Za-z0-9_, ;:()]')
        df.columns = [pattern.sub('', x) for x in df.columns.values ]
        # Also, make sure gene names are uppercase
        df.index = [pattern.sub('', x).upper() for x in df.index.values ]
        try:
            self.hdf5[table] = df
            self.hdf5.flush(fsync=True)
            self._expr = df
        except Exception as e:
            self.log('Unable to update expression table values: {}', e)
            raise e
        return self

    def _transformation_log(self, transform=None):
        if transform is None:
            return self._global('transformation_log')
        elif transform == 'reset' or self._global('transformation_log') is None:
            self._global('transformation_log', 'raw')
        else:
            self._global(
                'transformation_log',
                self._global('transformation_log') + '->' + str(transform)
            )
<<<<<<< HEAD
            self.log('Trans. Log: {}',self._global('transformation_log'))

    def _reset(self,raw=False):
        ''' resets the expression values to their raw state undoing any normalizations '''
=======
            self.log('Trans. Log: {}', self._global('transformation_log'))
 
    def _reset(self, raw=False):
        ''' 
            resets the expression values to their raw 
            state undoing any normalizations 
        '''
>>>>>>> e4f8f829
        if raw:
            # kill the raw table too
            self.log('Resetting raw expression data')
            self.hdf5['raw_expr'] = pd.DataFrame()
        self.log('Resetting expression data')
        self.hdf5['expr'] = self._expr = self.expr(raw=True)
        self._transformation_log('reset')


<<<<<<< HEAD
    def _normalize(self,norm_method=None,is_raw=None,max_val=None,**kwargs):
        ''' evaluates qc expression data and re-enters
=======
    def _normalize(self, norm_method=None, is_raw=None, max_val=None, **kwargs):
        ''' evaluates qc expression data and re-enters 
>>>>>>> e4f8f829
            normaized data into database '''
        self.log('------------ Normalizing')
        if all(self.is_normalized(max_val=max_val)):
            self.log("Dataset already normalized")
            self._transformation_log('DetectedPreNormalized')
        elif any(self.is_normalized(max_val=max_val)):
            # Something fucked up is happending
            raise TypeError(
                ('Attempting normalization on already normalized'
                ' dataset. Consider passing a max_val ({}) '
                '< {} if Im wrong.').format(max_val, min(self.max_values())))
        else:
            df = self._expr
            if norm_method is not None:
                method = norm_method
            elif self.rawtype.upper() == 'RNASEQ':
                method = np.arcsinh
            elif self.rawtype.upper() == 'MICROARRAY':
                method = np.log2
            else:
                raise ValueError(
                    ('Could not guess correct normalization for {}'
                    ' pass in function through method argument.'
                    ).format(self.rawtype))
            # apply the normalization to each column (accession)
            df = df.apply(lambda col: method(col), axis=0)
            # update values
            self._update_values(df, method.__name__)

    def _quality_control(self, min_expr=1, max_gene_missing_data=0.2, \
        min_single_sample_expr=5, max_accession_missing_data=0.3, \
        membership=None, dry_run=False, **kwargs):
        '''
            Perform Quality Control on raw expression data. This method filters
            genes based on membership to some RefGen instance, filters based on
            a minimum FPKM or equivalent expression value, filters out genes
            and accessions with too much missing data, filters out genes which
            are lowly expressed (do not have at least one accession that meets
            an FPKM threshold, i.e. likely presence absense). See parameters
            for more details.

            Parameters
            ----------
            min_expr : int (default: 1)
                FPKM (or equivalent) values under this threshold will be set to
                NaN and not used during correlation calculations.
            max_gene_missing_data : float (default: 0.2)
                Maximum percentage missing data a gene can have. Genes under
                this are removed from dataset.
            min_single_sample_expr : int (default: 5)
                Genes that do not have a single accession having an expression
                value above this threshold are removed from analysis. These are
                likely presence/absence and will not have a strong coexpression
                pattern.
            max_accession_missing_data : float (default: 0.5)
                maximum percentage missing data an accession (experiment) can
                have before it is removed.
            membership : RefGen
                Genes which are not contained within this RefGen will be
                removed. Note: this could also be another object that will
                implement an interface that will check to see if gene ids are
                contained within it i.e. a set of gene ids.
            dry_run : bool (default: False)
                Used in testing to speed up calculations. Limits the QC
                dataframe to only have 5000 genes.
        '''
        self.log('------------Quality Control')
        df = self.expr()
        # remember how we set the flags
        self._global('qc_min_expr', min_expr)
        self._global('qc_max_gene_missing_data', max_gene_missing_data)
        self._global('qc_min_single_sample_expr', min_single_sample_expr)
        self._global('qc_max_accession_missing_data', max_accession_missing_data)
        # Retrieve raw data as a data frame
        self.log('Raw Starting set: {} genes {} accessions'.format(
            len(df.index), len(df.columns))
        )
        # Remember why we remove certain genes
        # If TRUE it passes, if FALSE it fails!!!
        qc_gene = pd.DataFrame({'has_id':True}, index=df.index)
        qc_accession = pd.DataFrame({'has_id':True}, index=df.columns)

        # -----------------------------------------
        # Gene Membership test
        if not membership:
            membership = self.refgen
        self._global('qc_membership', str(membership))
        self.log("Filtering out genes not in {}", membership)
        qc_gene['pass_membership'] = [x in membership for x in df.index]

        # -----------------------------------------
        # Set minimum FPKM threshold
        self.log("Filtering out expression values lower than {}", min_expr)
        df_flt = df.copy()
        df_flt[df < min_expr] = np.nan
        df = df_flt
        # -----------------------------------------
        # Gene Missing Data Test
        self.log(
            "Filtering out genes with > {} missing data",
            max_gene_missing_data
        )
        qc_gene['pass_missing_data'] = df.apply(
            lambda x : ((sum(np.isnan(x))) < len(x)*max_gene_missing_data),
            axis=1
        )
        # -----------------------------------------
        # Gene Min Expression Test
        # filter out genes which do not meet a minimum expr
        # threshold in at least one sample
        self.log(("Filtering out genes which "
                  "do not have one sample above {}"), min_single_sample_expr)
        qc_gene['pass_min_expression'] = df.apply(
            lambda x: any(x >= min_single_sample_expr),
            axis=1 # 1 is column
        )
        qc_gene['PASS_ALL'] = qc_gene.apply(
            lambda row: np.all(row), axis=1
        )
<<<<<<< HEAD
        df = df.loc[qc_gene['PASS_ALL'],:]
=======
        df = df.loc[qc_gene['PASS_ALL'], :] 
>>>>>>> e4f8f829
        # -----------------------------------------
        # Filter out ACCESSIONS with too much missing data
        self.log("Filtering out accessions with > {} missing data", max_accession_missing_data)

        qc_accession['pass_missing_data'] = df.apply(
            lambda col : (
                ((sum(np.isnan(col)) / len(col)) <= max_accession_missing_data)
            ),
            axis=0 # 0 is columns
        )
        # Update the total QC passing column
        qc_accession['PASS_ALL'] = qc_accession.apply(
            lambda row: np.all(row), axis=1
        )
<<<<<<< HEAD
        df = df.loc[:,qc_accession['PASS_ALL']]
=======
        df = df.loc[:, qc_accession['PASS_ALL']] 
>>>>>>> e4f8f829
        # Update the database
        self.hdf5['qc_accession'] = qc_accession
        self.hdf5['qc_gene'] = qc_gene
        # Report your findings
        self.log('Gene Removal:\n{}', str(qc_gene.apply(sum, axis=0)))
        self.log('Accession Removal:\n{}', str(qc_accession.apply(sum, axis=0)))
        # Also report a breakdown by chromosome
        qc_gene = qc_gene[qc_gene['pass_membership']]
        qc_gene['chrom'] = [self.refgen[x].chrom for x in qc_gene.index]
        self.log('Genes passing QC by chromosome:\n{}',
            str(qc_gene.groupby('chrom').aggregate(sum, axis=0))
        )
        # update the df to reflect only genes/accession passing QC
        self.log('Kept: {} genes {} accessions'.format(len(df.index), len(df.columns)))
        if dry_run:
            # If dry run, take first 100 rows of QC
            self.log.warn("Dry Run")
            df = df.iloc[0:5000, :]
        self._update_values(df, 'quality_control')

    @staticmethod
    def inplace_nansort(col):
        # mask invalid data
        masked_col = np.ma.masked_invalid(col)
        masked_sorted = np.sort(col[~masked_col.mask].data)
        # get ranked values
        col_sorted = np.copy(col)
        non_nan = 0
        for i, x in enumerate(~masked_col.mask):
            if x == True:
                col_sorted[i] = masked_sorted[non_nan]
                non_nan += 1
            else:
                col_sorted[i] = np.nan
        return col_sorted

    def _quantile(self):
        '''
            Perform quantile normalization across each accession.
            Each accessions gene expression values are replaced with
            ranked gene averages.
        '''
<<<<<<< HEAD

        # get gene by accession matrix
=======
>>>>>>> e4f8f829
        self.log('------------ Quantile ')
        if 'quantile' in self._transformation_log():
            raise ValueError('Quanitle already performed on {}', self.name)
        # Retrieve current expression DataFrame
        expr = self.expr()
        self.log('Ranking data')
        for accession_name,values in expr.iteritems():
            rank_ties = max(Counter(values).values())
            if rank_ties > len(values) * 0.10:
                raise ValueError(
                    '{}:{} has {} ({}%) rank ties'.format(
                        self.name, accession_name,
                        rank_ties, rank_ties/len(values)
                    )
                )
        # assign ranks by accession (column)
        expr_ranks = expr.rank(
            axis=0, method='first',
            na_option='keep'
        )
        # normalize rank to be percentage
        expr_ranks = expr_ranks.apply(
            lambda col: col/np.nanmax(col.values), 
            axis=0
        )
        # we need to know the number of non-nans so we can correct for their ranks later
        self.log('Sorting ranked data')
<<<<<<< HEAD
        # Sort values by accession/column, lowest to highest
        expr_sort = expr.apply(lambda col: self.inplace_nansort(col),axis=0)
=======
        # Sort values by accession/column, lowest to highest 
        expr_sort = expr.apply(lambda col: self.inplace_nansort(col), axis=0)
>>>>>>> e4f8f829
        # make sure the nans weren't included in the sort or the rank
        assert np.all(np.isnan(expr) == np.isnan(expr_ranks))
        assert np.all(np.isnan(expr) == np.isnan(expr_sort))
        # calculate ranked averages
        self.log('Calculating averages')
<<<<<<< HEAD
        rank_average = expr_sort.apply(np.nanmean,axis=1)
        # we need to apply the percentages to the lenght of the
=======
        rank_average = expr_sort.apply(np.nanmean, axis=1)
        # we need to apply the percentages to the lenght of the 
>>>>>>> e4f8f829
        rankmax = len(rank_average)
        self.log('Range of normalized values:{}..{} (n = {})'.format(
            min(rank_average), max(rank_average), len(rank_average))
        )
        self.log('Asserting that no Genes are nan...')
        assert sum(np.isnan(rank_average)) == 0
        self.log('Applying non-floating normalization')
        quan_expr = expr_ranks.applymap(
            lambda x : rank_average[int(x*rankmax)-1] if not np.isnan(x) else np.nan
        )
        self.log('Updating values')
        assert np.all(np.isnan(expr) == np.isnan(quan_expr))
        self._update_values(quan_expr, 'quantile')

    @property
    def _parent_refgen(self):
        return RefGen(self._global['parent_refgen'])

    def _set_refgen(self, refgen, filter=True):
        '''
            Sets the current refgen. Its complicated.
        '''
        # Keep a record of parent refgen
<<<<<<< HEAD
        self._global('parent_refgen',refgen.name)
        # Filter down to only genes in
=======
        self._global('parent_refgen', refgen.name)
        # Filter down to only genes in 
>>>>>>> e4f8f829
        if filter:
            refgen = refgen.filtered_refgen(
                'Filtered{}'.format(self.name),
                'Filtered Refgen',
                refgen,
                self.genes(),
            )
        # remember to set for current instance
        self._global('refgen', refgen.name)
        self.refgen = refgen

    @property
    def _cmap(self):
        '''
            Used for the heatmap function. Retruns a matplotlib cmap which is yellow/blue
        '''
        heatmapdict = {
            'red': ((0.0, 1.0, 1.0),
                    (0.5, 1.0, 1.0),
                    (1.0, 0.0, 0.0)),
            'green':((0.0, 1.0, 1.0),
                    (0.5, 1.0, 1.0),
                    (1.0, 0.0, 0.0)),
            'blue': ((0.0, 0.0, 0.0),
                    (0.5, 1.0, 1.0),
                    (1.0, 1.0, 1.0))}
        heatmap_cmap = matplotlib.colors.LinearSegmentedColormap('my_colormap', heatmapdict, 256)
        return heatmap_cmap


    ''' ------------------------------------------------------------------------------------------
            Class Methods
    '''

    @classmethod
    def create(cls, name, description, refgen):
        '''
            Create an empty Expr instance. Overloads the Camoco
            create method. See Camoco.create(...)

            Parameters
            ----------
            name : str
                A name for the Expr object to reference in the Camoco database
            description : str
                A short description for the dataset
            refgen : camoco.RefGen
                A Camoco refgen object which describes the reference
                genome referred to by the genes in the dataset. This
                is cross references during import so we can pull information
                about genes we are interested in during analysis.

            Returns
            -------
                An empty Expr instance

        '''
        # Piggy back on the super create method
        self = super().create(name, description, type='Expr')
        # Create appropriate HDF5 tables
        self.hdf5['expr'] = pd.DataFrame()
        self.hdf5['raw_expr'] = pd.DataFrame()
<<<<<<< HEAD
        # Delete existing datasets
        self._set_refgen(refgen,filter=False)
        return self

    @classmethod
    def from_table(cls,filename,name,description,refgen,rawtype=None,
            sep='\t',normalize=True,quality_control=True,**kwargs):
        '''
=======
        # Delete existing datasets 
        self._set_refgen(refgen, filter=False)
        return self

    @classmethod
    def from_table(cls, filename, name, description, refgen, rawtype=None,
            sep='\t', normalize=True, quality_control=True, **kwargs):
        ''' 
>>>>>>> e4f8f829
            Create a Expr instance from a file containing raw expression data.
            For instance FPKM or results from a microarray experiment. This
            is a convenience method which reads the table in to a pandas DataFrame
            object and passes the object the Expr.from_DataFrame(...). See the
            doc on Expr.from_DataFrame(...) for more options.

            Parameters
            ----------
            filename : str (path)
                a path the the table containing the raw expression data.
            name : str
                A short name to refer to from the camoco dataset API.
            description : str
                A short description for the dataset
            refgen : camoco.RefGen
                A Camoco refgen object which describes the reference
                genome referred to by the genes in the dataset. This
                is cross references during import so we can pull information
                about genes we are interested in during analysis.
            rawtype : str (default: None)
                This is noted here to reinforce the impotance of the rawtype passed to
                camoco.Expr.from_DataFrame. See docs there for more information.
            sep : str (default: \t)
                Column delimiter for the data in filename path
            normalize : bool (Default: True)
                Specifies whether or not to normalize the data so raw expression values
                lie within a log space. This is best practices for generating interpretable
                expression analyses. See Expr._normalize method for more information.
                info.
            quality_control : bool (Default: True)
                A flag which specifies whether or not to perform QC. Parameters for QC are passed
                in using the **kwargs arguments. For default parameters and options
                see Expr._quality_control.
            **kwargs : key value pairs
                additional parameters passed to subsequent methods. (see Expr.from_DataFrame)

            Returns
            -------
            An Expr instance

        '''
        tbl = pd.read_table(filename, sep=sep)
        return cls.from_DataFrame(tbl, name, description, refgen, rawtype=rawtype, **kwargs)

    @classmethod
<<<<<<< HEAD
    def from_DataFrame(cls,tbl,name,description,refgen,rawtype=None,
        normalize=True,norm_method=None,quantile=False,quality_control=True,**kwargs):
        '''
=======
    def from_DataFrame(cls, df, name, description, refgen, rawtype=None,
        normalize=True, norm_method=None, quantile=False, quality_control=True, **kwargs):
        ''' 
>>>>>>> e4f8f829
            Creates an Expr instance from a pandas DataFrame. Expects that the DataFrame
            index is gene names and the column names are accessions (i.e. experiments).
            This is the preferred method for creating an Expr instance, in other words,
            other classmethods transform their data so they can call this method.

            Parameters
            ----------
            df : pandas.DataFrame
                a DataFrame containing expression data. Assumes index is the genes and
                columns is the accessions (experiment names)
            name : str
                A short name to refer to from the camoco dataset API.
            description : str
                A short description for the dataset
            refgen : camoco.RefGen
                A Camoco refgen object which describes the reference
                genome referred to by the genes in the dataset. This
                is cross references during import so we can pull information
                about genes we are interested in during analysis.
            rawtype : str (one of: 'RNASEQ' or 'MICROARRAY')
                Specifies the fundamental datatype used to measure expression. During importation
                of the raw expression data, this value is used to make decisions in converting data
                to log-space.
            normalize : bool (Default: True)
                Specifies whether or not to normalize the data so raw expression values
                lie within a log space. This is best practices for generating interpretable
                expression analyses. See Expr._normalize method for more information.
                info.
            norm_method : None OR python function
                If rawtype is NOT RNASEQ or MICROARRY AND normalize is still True, the normalization
                method for the raw expression values needs to be passed in. This is for extreme customization
                situations.
            quantile : bool (Default : False)
                Specifies whether or not to perform quantile normalization on import.
            quality_control : bool (Default: True)
                A flag which specifies whether or not to perform QC. Parameters for QC are passed
                in using the **kwargs arguments. For default parameters and options
                see Expr._quality_control.
            **kwargs : key value pairs
                additional parameters passed to subsequent methods. (see Expr.from_DataFrame)

            Returns
            -------
            An Expr instance

        '''
        # we are all pandas on the inside O.O
        self = cls.create(name, description, refgen)
        self._reset(raw=True)
        if rawtype is None:
            raise TypeError("raw_type must be one of ['RNASEQ', 'MICROARRAY']")
        self._global('rawtype', rawtype)
        # put raw values into the database
        self.log('Importing Raw Expression Values')
        self._update_values(df, 'Raw'+rawtype, raw=True)
        if quality_control:
            self.log('Performing Quality Control on genes')
            self._quality_control(**kwargs)
            assert self.anynancol() == False
        if normalize:
            self.log('Performing Raw Expression Normalization')
            self._normalize(**kwargs)
            assert self.anynancol() == False
        if quantile:
            self.log('Performing Quantile Gene Normalization')
            self._quantile()
            assert self.anynancol() == False
        self.log('Filtering refgen: {}', refgen.name)
        self._set_refgen(refgen, filter=True)
        return self


<<<<<<< HEAD
    def plot_accession_histograms(self,raw=False,bins=50,figsize=(16,16)):
        '''
            Plot histogram of accession expression values.
        '''
        if raw == True:
            df = self.hdf5['raw_expr']
        else:
            df = self.hdf5['expr']

        for group,df in self._expr(long=True,raw=raw).groupby(groupby):
            self.log('Plotting values for {}',group)
            plt.clf()
            plt.hist(
                list(filter(lambda x: not np.isnan(x),df.value)),
                bins=bins,
                log=log
            )
            plt.title(group+title)
            plt.xlabel('Expression')
            plt.ylabel('Frequency')
            plt.savefig(
                filename="{}{}_VALUES.png".format(group,title),
                figsize=figsize
            )
=======
>>>>>>> e4f8f829
<|MERGE_RESOLUTION|>--- conflicted
+++ resolved
@@ -24,13 +24,8 @@
         A representation of gene expression. The base data structure for this
         guy is a
     '''
-<<<<<<< HEAD
-    def __init__(self,name):
-        super().__init__(name=name,type='Expr')
-=======
     def __init__(self, name):
         super().__init__(name=name, type='Expr') 
->>>>>>> e4f8f829
         # Part I: Load the Expression dataset
         try:
             self.log('Loading Expr table')
@@ -44,13 +39,8 @@
         self.log('Building Expr Index')
         self._expr_index = defaultdict(
             lambda: None,
-<<<<<<< HEAD
-            {gene:index for index,gene in enumerate(self._expr.index)}
-        )
-=======
             {gene:index for index, gene in enumerate(self._expr.index)}
         ) 
->>>>>>> e4f8f829
         # Part II: Load the Reference Genome
         try:
             self.log('Loading RefGen')
@@ -93,13 +83,8 @@
     def accessions(self):
         return self._expr.columns
 
-<<<<<<< HEAD
-    def genes(self,raw=False):
-        # Returns a list of distinct genes
-=======
     def genes(self, raw=False):
         # Returns a list of distinct genes 
->>>>>>> e4f8f829
         if raw is False:
             return self.refgen.from_ids(self._expr.index)
         else:
@@ -122,15 +107,9 @@
             lambda col: np.nanmax(col.values) < max_val, axis=0
         )
 
-<<<<<<< HEAD
-    def max_values(self,axis=0):
-        return np.nanmax(self._expr,axis=axis)
-
-=======
     def max_values(self, axis=0):
         return np.nanmax(self._expr, axis=axis)
     
->>>>>>> e4f8f829
     def anynancol(self):
         '''
             A gut check method to make sure none of the expression columns
@@ -273,12 +252,6 @@
                 'transformation_log',
                 self._global('transformation_log') + '->' + str(transform)
             )
-<<<<<<< HEAD
-            self.log('Trans. Log: {}',self._global('transformation_log'))
-
-    def _reset(self,raw=False):
-        ''' resets the expression values to their raw state undoing any normalizations '''
-=======
             self.log('Trans. Log: {}', self._global('transformation_log'))
  
     def _reset(self, raw=False):
@@ -286,7 +259,6 @@
             resets the expression values to their raw 
             state undoing any normalizations 
         '''
->>>>>>> e4f8f829
         if raw:
             # kill the raw table too
             self.log('Resetting raw expression data')
@@ -296,13 +268,8 @@
         self._transformation_log('reset')
 
 
-<<<<<<< HEAD
-    def _normalize(self,norm_method=None,is_raw=None,max_val=None,**kwargs):
-        ''' evaluates qc expression data and re-enters
-=======
     def _normalize(self, norm_method=None, is_raw=None, max_val=None, **kwargs):
         ''' evaluates qc expression data and re-enters 
->>>>>>> e4f8f829
             normaized data into database '''
         self.log('------------ Normalizing')
         if all(self.is_normalized(max_val=max_val)):
@@ -422,11 +389,7 @@
         qc_gene['PASS_ALL'] = qc_gene.apply(
             lambda row: np.all(row), axis=1
         )
-<<<<<<< HEAD
-        df = df.loc[qc_gene['PASS_ALL'],:]
-=======
         df = df.loc[qc_gene['PASS_ALL'], :] 
->>>>>>> e4f8f829
         # -----------------------------------------
         # Filter out ACCESSIONS with too much missing data
         self.log("Filtering out accessions with > {} missing data", max_accession_missing_data)
@@ -441,11 +404,7 @@
         qc_accession['PASS_ALL'] = qc_accession.apply(
             lambda row: np.all(row), axis=1
         )
-<<<<<<< HEAD
-        df = df.loc[:,qc_accession['PASS_ALL']]
-=======
         df = df.loc[:, qc_accession['PASS_ALL']] 
->>>>>>> e4f8f829
         # Update the database
         self.hdf5['qc_accession'] = qc_accession
         self.hdf5['qc_gene'] = qc_gene
@@ -488,11 +447,6 @@
             Each accessions gene expression values are replaced with
             ranked gene averages.
         '''
-<<<<<<< HEAD
-
-        # get gene by accession matrix
-=======
->>>>>>> e4f8f829
         self.log('------------ Quantile ')
         if 'quantile' in self._transformation_log():
             raise ValueError('Quanitle already performed on {}', self.name)
@@ -520,25 +474,15 @@
         )
         # we need to know the number of non-nans so we can correct for their ranks later
         self.log('Sorting ranked data')
-<<<<<<< HEAD
-        # Sort values by accession/column, lowest to highest
-        expr_sort = expr.apply(lambda col: self.inplace_nansort(col),axis=0)
-=======
         # Sort values by accession/column, lowest to highest 
         expr_sort = expr.apply(lambda col: self.inplace_nansort(col), axis=0)
->>>>>>> e4f8f829
         # make sure the nans weren't included in the sort or the rank
         assert np.all(np.isnan(expr) == np.isnan(expr_ranks))
         assert np.all(np.isnan(expr) == np.isnan(expr_sort))
         # calculate ranked averages
         self.log('Calculating averages')
-<<<<<<< HEAD
-        rank_average = expr_sort.apply(np.nanmean,axis=1)
-        # we need to apply the percentages to the lenght of the
-=======
         rank_average = expr_sort.apply(np.nanmean, axis=1)
         # we need to apply the percentages to the lenght of the 
->>>>>>> e4f8f829
         rankmax = len(rank_average)
         self.log('Range of normalized values:{}..{} (n = {})'.format(
             min(rank_average), max(rank_average), len(rank_average))
@@ -562,13 +506,8 @@
             Sets the current refgen. Its complicated.
         '''
         # Keep a record of parent refgen
-<<<<<<< HEAD
-        self._global('parent_refgen',refgen.name)
-        # Filter down to only genes in
-=======
         self._global('parent_refgen', refgen.name)
         # Filter down to only genes in 
->>>>>>> e4f8f829
         if filter:
             refgen = refgen.filtered_refgen(
                 'Filtered{}'.format(self.name),
@@ -631,16 +570,6 @@
         # Create appropriate HDF5 tables
         self.hdf5['expr'] = pd.DataFrame()
         self.hdf5['raw_expr'] = pd.DataFrame()
-<<<<<<< HEAD
-        # Delete existing datasets
-        self._set_refgen(refgen,filter=False)
-        return self
-
-    @classmethod
-    def from_table(cls,filename,name,description,refgen,rawtype=None,
-            sep='\t',normalize=True,quality_control=True,**kwargs):
-        '''
-=======
         # Delete existing datasets 
         self._set_refgen(refgen, filter=False)
         return self
@@ -649,7 +578,6 @@
     def from_table(cls, filename, name, description, refgen, rawtype=None,
             sep='\t', normalize=True, quality_control=True, **kwargs):
         ''' 
->>>>>>> e4f8f829
             Create a Expr instance from a file containing raw expression data.
             For instance FPKM or results from a microarray experiment. This
             is a convenience method which reads the table in to a pandas DataFrame
@@ -695,15 +623,9 @@
         return cls.from_DataFrame(tbl, name, description, refgen, rawtype=rawtype, **kwargs)
 
     @classmethod
-<<<<<<< HEAD
-    def from_DataFrame(cls,tbl,name,description,refgen,rawtype=None,
-        normalize=True,norm_method=None,quantile=False,quality_control=True,**kwargs):
-        '''
-=======
     def from_DataFrame(cls, df, name, description, refgen, rawtype=None,
         normalize=True, norm_method=None, quantile=False, quality_control=True, **kwargs):
         ''' 
->>>>>>> e4f8f829
             Creates an Expr instance from a pandas DataFrame. Expects that the DataFrame
             index is gene names and the column names are accessions (i.e. experiments).
             This is the preferred method for creating an Expr instance, in other words,
@@ -774,32 +696,3 @@
         self.log('Filtering refgen: {}', refgen.name)
         self._set_refgen(refgen, filter=True)
         return self
-
-
-<<<<<<< HEAD
-    def plot_accession_histograms(self,raw=False,bins=50,figsize=(16,16)):
-        '''
-            Plot histogram of accession expression values.
-        '''
-        if raw == True:
-            df = self.hdf5['raw_expr']
-        else:
-            df = self.hdf5['expr']
-
-        for group,df in self._expr(long=True,raw=raw).groupby(groupby):
-            self.log('Plotting values for {}',group)
-            plt.clf()
-            plt.hist(
-                list(filter(lambda x: not np.isnan(x),df.value)),
-                bins=bins,
-                log=log
-            )
-            plt.title(group+title)
-            plt.xlabel('Expression')
-            plt.ylabel('Frequency')
-            plt.savefig(
-                filename="{}{}_VALUES.png".format(group,title),
-                figsize=figsize
-            )
-=======
->>>>>>> e4f8f829

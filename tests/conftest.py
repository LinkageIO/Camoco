import pytest
import os
import glob


from camoco.Config import cf

import camoco as co
import pandas as pd

''' -------------------------------------------------------------------------
            'Test' Fixtures
'''

@pytest.fixture(scope='module')
def testRefGen(Zm5bFGS):
    # This was a mistake
    return Zm5bFGS

@pytest.fixture(scope='module')
def testGWAS(ZmIonome):
    return ZmIonome

@pytest.fixture(scope='module')
def testCOB(ZmRNASeqTissueAtlas):
    return ZmRNASeqTissueAtlas

''' -------------------------------------------------------------------------
            RefGen Fixtures
'''

@pytest.fixture(scope="module")
def Zm5bFGS():
    if cf.test.force.RefGen:
        co.del_dataset('RefGen', 'Zm5bFGS', safe=False)
    if not co.available_datasets('RefGen', 'Zm5bFGS'):
        # We have to build it
        gff = os.path.expanduser(
            os.path.join(
                cf.options.testdir,
                'raw', 'RefGen', 'ZmB73_5b_FGS.gff.gz'
            )
        )
        # This is stupid and necessary because pytables wont let me open
        # more than one table
        return co.RefGen.from_gff(
            gff, 'Zm5bFGS', 'Maize 5b Filtered Gene Set', '5b', 'Zea Mays'
        )
    return co.RefGen('Zm5bFGS')

@pytest.fixture(scope="module")
def AtTair10():
    if cf.test.force.RefGen:
        co.del_dataset('RefGen', 'AtTair10', safe=False)
    if not co.available_datasets('RefGen', 'AtTair10'):
        gff = os.path.expanduser(
            os.path.join(
                cf.options.testdir,
                'raw', 'RefGen', 'TAIR10_GFF3_genes.gff.gz'
            )
        )
        return co.RefGen.from_gff(
            gff, 'AtTair10', 'Tair 10', '10', 'Arabidopsis'
        )
    else:
        return co.RefGen('AtTair10')


''' -------------------------------------------------------------------------
            COB Fixtures
'''

@pytest.fixture(scope="module")
def ZmRNASeqTissueAtlas(Zm5bFGS):
    if cf.test.force.COB:
        co.del_dataset('COB', 'ZmRNASeqTissueAtlas', safe=False)
        co.del_dataset('Expr', 'ZmRNASeqTissueAtlas', safe=False)
    if not co.available_datasets('Expr', 'ZmRNASeqTissueAtlas'):
        # Build it
        return co.COB.from_table(
            os.path.join(cf.options.testdir,
                'raw', 'Expr', 'RNASEQ',
                'MaizeRNASeqTissue.tsv.bz2',
            ),
            'ZmRNASeqTissueAtlas',
            'Maize RNASeq Tissue Atlas Network, Sekhon 2013, PLoS ONE',
            Zm5bFGS,
            rawtype='RNASEQ',
            max_gene_missing_data=0.3,
            max_accession_missing_data=0.08,
            min_single_sample_expr=1,
            min_expr=0.001,
            quantile=False,
            max_val=300,
            dry_run=True
        )
    else:
        return co.COB('ZmRNASeqTissueAtlas')

@pytest.fixture(scope="module")
def ZmRoot(Zm5bFGS):
    if cf.test.force.COB:
        co.del_dataset('Expr','ZmRoot',safe=False)
    if not co.available_datasets('Expr','ZmRoot'):
        return co.COB.from_table(
            os.path.join(
                cf.options.testdir,
                'raw','Expr',
                'RNASEQ','ROOTFPKM.tsv.gz'
            ),
            'ZmRoot',
            'Maize Root Network',
            Zm5bFGS,
            rawtype='RNASEQ',
            max_gene_missing_data=0.3,
            max_accession_missing_data=0.08,
            min_single_sample_expr=1,
            min_expr=0.001,
            quantile=False,
            max_val=300
        )
    else:
        return co.COB('ZmRoot')

@pytest.fixture(scope="module")
def ZmSAM(Zm5bFGS):
    if cf.test.force.COB:
        co.del_dataset('Expr','ZmSAM',safe=False)
    if not co.available_datasets('Expr','ZmSAM'):
        return co.COB.from_table(
            os.path.join(
                cf.options.testdir,
                'raw','Expr','RNASEQ',
                'TranscriptomeProfiling_B73_Atlas_SAM_FGS_LiLin_20140316.txt.gz'
            ),
            'ZmSAM',
            'Maize Root Network',
            Zm5bFGS,
            rawtype='RNASEQ',
            max_gene_missing_data=0.4,
            min_expr=0.1,
            quantile=False,
            dry_run=False,
            max_val=250
        )
    else:
        return co.COB('ZmSAM')

@pytest.fixture(scope="module")
def ZmPAN(Zm5bFGS):
    if cf.test.force.COB:
        co.del_dataset('Expr','ZmPAN',safe=False)
    if not co.available_datasets('Expr','ZmPAN'):
        return co.COB.from_table(
            os.path.join(
                cf.options.testdir,
                'raw','Expr','RNASEQ',
                'PANGenomeFPKM.txt.gz'
            ),
            'ZmPAN',
            'Maize Root Network',
            Zm5bFGS,
            rawtype='RNASEQ',
            max_gene_missing_data=0.4,
            min_expr=1,
            quantile=False,
            dry_run=False,
            sep=',',
            max_val=300
        )
    else:
        return co.COB('ZmPAN')

# Arabidopsis

@pytest.fixture(scope="module")
def AtSeed(AtTair10):
    if cf.test.force.COB:
        co.del_dataset('Expr', 'AtSeed', safe=False)
    if not co.available_datasets('Expr', 'AtSeed'):
        Seed = ['GSE12404', #'GSE30223',
                'GSE1051', 'GSE11852', 'GSE5634']
        SeedFam = sum(
            [co.Family.from_file(
                os.path.join(
                    cf.options.testdir,
                    'raw', 'GSE', '{}_family.soft.gz'.format(x)
                )
            )
            for x in Seed ]
        )
        #SeedFam.to_keepfile("SeedKeep.tsv", keep_hint='seed')
        return co.COB.from_DataFrame(
            SeedFam.series_matrix(
                keepfile=os.path.join(
                    cf.options.testdir,
                    'raw', 'GSE', 'SeedKeep.tsv'
                )
            ),
            'AtSeed', 'Arabidopsis Seed',
            AtTair10,
            rawtype='MICROARRAY',
            quantile=True

        )
    else:
        return co.COB('AtSeed')


@pytest.fixture(scope="module")
def AtGen(AtTair10):
    if cf.test.force.COB:
        co.del_dataset('Expr', 'AtGen', safe=False)
    if not co.available_datasets('Expr', 'AtGen'):
        General = ['GSE18975', 'GSE39384', 'GSE19271', 'GSE5632', 'GSE39385',
                'GSE5630', 'GSE15617', 'GSE5617', 'GSE5686', 'GSE2473',
                'GSE5633', 'GSE5620', 'GSE5628', 'GSE5624',
                'GSE5626', 'GSE5621', 'GSE5622', 'GSE5623', 'GSE5625', 'GSE5688']
        GenFam = sum(
            [co.Family.from_file(
                os.path.join(
                    cf.options.testdir,
                    'raw', 'GSE', '{}_family.soft.gz'.format(x)
                )
            )
            for x in General ]
        )
        #GenFam.to_keepfile("GenKeep.tsv")
        return co.COB.from_DataFrame(
            GenFam.series_matrix(
                keepfile=os.path.join(
                    cf.options.testdir,
                    'raw', 'GSE', 'GenKeep.tsv'
                )
            ),
            'AtGen', 'Arab General',
            AtTair10,
            rawtype='MICROARRAY',
            quantile=True
        )
    else:
        return co.COB('AtGen')

@pytest.fixture(scope="module")
def AtLeaf(AtTair10):
    if cf.test.force.COB:
        co.del_dataset('Expr', 'AtLeaf', safe=False)
    if not co.available_datasets('Expr', 'AtLeaf'):
        Leaf = ['GSE14578', 'GSE5630', 'GSE13739', #'GSE26199',
                'GSE5686', 'GSE5615', 'GSE5620', 'GSE5628',
                'GSE5624', 'GSE5626', 'GSE5621', 'GSE5622',
                'GSE5623', 'GSE5625', 'GSE5688']
        LeafFam = sum(
            [co.Family.from_file(
                os.path.join(
                    cf.options.testdir,
                    'raw', 'GSE', '{}_family.soft.gz'.format(x)
                )
            )
            for x in Leaf ]
        )
        #LeafFam.to_keepfile("LeafKeep.tsv", keep_hint="lea")
        return co.COB.from_DataFrame(
            LeafFam.series_matrix(
                keepfile=os.path.join(
                    cf.options.testdir,
                    'raw', 'GSE', 'LeafKeep.tsv'
                )
            ),
            'AtLeaf', 'Arabidopsis Leaf',
            AtTair10,
            rawtype='MICROARRAY',
            max_gene_missing_data=0.3,
            min_expr=0.01,
            quantile=True,
        )
    else:
        return co.COB('AtLeaf')

@pytest.fixture(scope="module")
def AtRoot(AtTair10):
    if cf.test.force.COB:
        co.del_dataset('Expr', 'AtRoot', safe=False)
    if not co.available_datasets('Expr', 'AtRoot'):
        Root = ['GSE14578', 'GSE46205', 'GSE7631', 'GSE10576', 'GSE42007',
                'GSE34130', 'GSE21611', 'GSE22966', 'GSE7641', 'GSE5620',
                'GSE8934', 'GSE5628', 'GSE30095', 'GSE30097', 'GSE5624',
                'GSE5626', 'GSE5749', 'GSE5621', 'GSE5622',
                'GSE5623', 'GSE5625', 'GSE5688']
        RootFam = sum(
            [co.Family.from_file(
                os.path.join(
                    cf.options.testdir,
                    'raw', 'GSE', '{}_family.soft.gz'.format(x)
                )
            )
            for x in Root ]
        )
        #RootFam.to_keepfile("RootKeep.tsv", keep_hint='root')
        return co.COB.from_DataFrame(
            RootFam.series_matrix(
                keepfile=os.path.join(
                    cf.options.testdir,
                    'raw', 'GSE', 'RootKeep.tsv')
            ),
            'AtRoot', 'Arab Root',
            AtTair10,
            rawtype='MICROARRAY',
            quantile=True
        )
    else:
        return co.COB('AtRoot')

''' -------------------------------------------------------------------------
            GWAS Fixtures
'''

@pytest.fixture(scope="module")
def ZmIonome(Zm5bFGS):
        # Delete the old dataset
    if cf.test.force.Ontology:
        co.del_dataset('GWAS','ZmIonome',safe=False)
    if not co.available_datasets('GWAS','ZmIonome'):
        # Grab path the csv
        csv = os.path.join(
            cf.options.testdir,
            'raw','GWAS','Ionome',
            'sigGWASsnpsCombinedIterations.longhorn.allLoc.csv.gz'
        )
        # Define our reference geneome
        df = pd.DataFrame.from_csv(csv,index_col=None)
        # Import class from dataframe
        IONS  = co.GWAS.from_DataFrame(
            df,'ZmIonome','Maize Ionome',
            Zm5bFGS,
            term_col='el',chr_col='chr',pos_col='pos'
        )
        # Get rid of pesky Cobalt
        IONS.del_term('Co59')
        # I guess we need a test in here too
        return IONS
    else:
        return co.GWAS('ZmIonome')


@pytest.fixture(scope="module")
def AtSeedIonome(AtTair10):
    if cf.test.force.Ontology:
        co.del_dataset('GWAS', 'AtSeedIonome', safe=False)
    if not co.available_datasets('GWAS', 'AtSeedIonome'):
        # glob glob is god
        csvs = glob.glob(
            os.path.expanduser(os.path.join(
                cf.options.testdir,
                'raw', 'GWAS', 'AtIonome', 
                'AtSeedIonome','*.csv.gz'
            ))
        )
        # Read in each table individually then concat for GIANT table
        df = pd.concat([pd.read_table(x, sep=' ') for x in csvs])
        # Only keep significant pvals
        df = df.loc[df.pval <= cf.options.alpha,:]
        # Add 'Chr' to chromosome column
        df.CHR = df.CHR.apply(lambda x: 'Chr'+str(x))
        # Chase dat refgen
        AtTair10,
        # Import class from dataframe
        return co.GWAS.from_DataFrame(
            df, 'AtSeedIonome', 'Arabidopsis second pass 1.6M',
            AtTair10, term_col='Trait', 
            chr_col='CHR', pos_col='POS'
        )
    else:
        return co.GWAS('AtSeedIonome')


@pytest.fixture(scope="module")
def AtLeafIonome(AtTair10):
    if cf.test.force.Ontology:
        co.del_dataset('GWAS', 'AtLeafIonome', safe=False)
    if not co.available_datasets('GWAS', 'AtLeafIonome'):
        # glob glob is god
        csvs = glob.glob(os.path.join(
            cf.options.testdir,
            'raw', 'GWAS', 'AtIonome',
            'AtLeafIonome','*.csv.gz'
        ))
        # Read in each table individually then concat for GIANT table
        df = pd.concat([pd.read_table(x,sep=' ') for x in csvs])
        # Only keep significant pvals
        df = df.loc[df.pval <= cf.options.alpha,:]
        # Add 'Chr' to chromosome column
        df.CHR = df.CHR.apply(lambda x: 'Chr'+str(x))
        # Chase dat refgen
        AtTair10,
        # Import class from dataframe
        return co.GWAS.from_DataFrame(
            df, 'AtLeafIonome', 'Arabidopsis second pass 1.6M',
            AtTair10, term_col='Trait', chr_col='CHR', pos_col='POS'
        )
    else:
        return co.GWAS('AtLeafIonome')

@pytest.fixture(scope="module")
def AtRootHydroIonome(AtTair10):
    if cf.test.force.Ontology:
        co.del_dataset('GWAS','AtRootHydroIonome',safe=False)
    if not co.available_datasets('GWAS', 'AtRootHydroIonome'):
        # glob glob is god
        csvs = glob.glob(os.path.join(
            cf.options.testdir,
            'raw','GWAS','AtIonome',
            'AtRootHydroIonome','*.csv.gz'
        ))
        # Read in each table individually then concat for GIANT table
<<<<<<< HEAD
        df = pd.concat([pd.read_table(x,sep=' ') for x in csvs])
        # Only keep significant pvals
        df = df.loc[df.pval <= cf.options.alpha,:]
=======
        df = pd.concat([pd.read_table(x,sep=',') for x in csvs])
        # Shorten the term name
        df.Trait = df.Trait.apply(lambda x: x.replace('RootHydro.',''))
>>>>>>> 1ad0d30a
        # Add 'Chr' to chromosome column
        df.CHR = df.CHR.apply(lambda x: 'Chr'+str(x))
        # Chase dat refgen
        # Import class from dataframe
        return co.GWAS.from_DataFrame(
            df,'AtRootHydroIonome','Arabidopsis second pass 1.6M',
            AtTair10, term_col='Trait', chr_col='CHR', pos_col='POS'
        )
    else:
        return co.GWAS('AtRootHydroIonome')

@pytest.fixture(scope="module")
def AtLeafHydroIonome(AtTair10):
    if cf.test.force.Ontology:
        co.del_dataset('GWAS','AtLeafHydroIonome',safe=False)
    if not co.available_datasets('GWAS', 'AtLeafHydroIonome'):
        # glob glob is god
        csvs = glob.glob(os.path.join(
            cf.options.testdir,
            'raw','GWAS','AtIonome',
            'AtLeafHydroIonome','*.csv.gz'
        ))
        # Read in each table individually then concat for GIANT table
        df = pd.concat([pd.read_table(x,sep=' ') for x in csvs])
        df = df.loc[df.pval <= cf.options.alpha,:]
        # Add 'Chr' to chromosome column
        df.CHR = df.CHR.apply(lambda x: 'Chr'+str(x))
        # Import class from dataframe
        return co.GWAS.from_DataFrame(
            df,'AtLeafHydroIonome','Arabidopsis second pass 1.6M',
            AtTair10, term_col='Trait', chr_col='CHR', pos_col='POS'
        )
    else:
        return co.GWAS('AtLeafHydroIonome')

'''----------------------------------------------------------------------------
    GOnt Fixtures
----------------------------------------------------------------------------'''
@pytest.fixture(scope="module")
def MaizeGO(Zm5bFGS):
    pass

@pytest.fixture(scope="module")
def AthGO(AtTair10):
    pass<|MERGE_RESOLUTION|>--- conflicted
+++ resolved
@@ -413,15 +413,9 @@
             'AtRootHydroIonome','*.csv.gz'
         ))
         # Read in each table individually then concat for GIANT table
-<<<<<<< HEAD
         df = pd.concat([pd.read_table(x,sep=' ') for x in csvs])
         # Only keep significant pvals
         df = df.loc[df.pval <= cf.options.alpha,:]
-=======
-        df = pd.concat([pd.read_table(x,sep=',') for x in csvs])
-        # Shorten the term name
-        df.Trait = df.Trait.apply(lambda x: x.replace('RootHydro.',''))
->>>>>>> 1ad0d30a
         # Add 'Chr' to chromosome column
         df.CHR = df.CHR.apply(lambda x: 'Chr'+str(x))
         # Chase dat refgen

--- conflicted
+++ resolved
@@ -173,13 +173,8 @@
     conda config --add envs_dirs $BASE/conda/envs
     conda create -y -n $NAME --no-update-deps python=3.4 setuptools pip distribute \
         cython==0.22.1 nose six pyyaml yaml pyparsing python-dateutil pytz numpy \
-<<<<<<< HEAD
         scipy pandas matplotlib==1.4.3 numexpr patsy statsmodels feather flask \
-        networkx ipython mpmath pytest 
-=======
-        scipy pandas matplotlib==1.4.3 numexpr patsy statsmodels pytables flask \
         networkx ipython mpmath pytest-cov 
->>>>>>> 637a4430
     #conda remove -y -n $NAME libgfortran --force
     #conda install -y -n $NAME libgcc --force
     conda install --no-update-deps -y -n $NAME -c http://conda.anaconda.org/omnia termcolor

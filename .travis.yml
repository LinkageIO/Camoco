--- conflicted
+++ resolved
@@ -21,12 +21,8 @@
 script:  
   - source $HOME/.camoco/conda/bin/activate camoco
   - export PATH=/home/travis/.camoco/bin/:$PATH
-<<<<<<< HEAD
-  - py.test  tests -v  
-=======
   - which py.test
   - py.test -v --cov=camoco/
 
 after_success:
-  - coveralls
->>>>>>> 637a4430
+  - coveralls
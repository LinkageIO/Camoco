--- conflicted
+++ resolved
@@ -28,15 +28,9 @@
   # import camoco to compile the pyx modules
   - python -c 'import camoco as co;'
 # command to run tests, e.g. python setup.py test
-<<<<<<< HEAD
 script:
-  - py.test  tests/test_RefGen.py
-  - py.test  tests/test_COB.py
-=======
-script:  
   - py.test  tests/test_Locus.py -v
   - py.test  tests/test_RefGen.py -v
-  - py.test  tests/test_Term.py -v
+#  - py.test  tests/test_Term.py -v
   - py.test  tests/test_Expr.py -v
-  - py.test  tests/test_COB.py -v
->>>>>>> 05ab8e86
+  - py.test  tests/test_COB.py -v